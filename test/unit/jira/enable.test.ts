/* eslint-disable @typescript-eslint/no-explicit-any */
<<<<<<< HEAD
import testTracking from "../../setup/tracking";
import enable from "../../../src/jira/enable";
import { Installation } from "../../../src/models";
import { mocked } from "ts-jest";

jest.mock("../../../src/models");

describe("Webhook: /events/enabled", () => {
=======
import { mocked } from 'ts-jest/utils';
import { Installation } from '../../../src/models';
import testTracking from '../../setup/tracking';

jest.mock('../../../src/models');

describe('Webhook: /events/enabled', () => {
>>>>>>> 64dda202
  let installation;

  beforeEach(async () => {
    installation = {
      id: 19,
      jiraHost: "https://test-host.jira.com",
      clientKey: "abc123",
      enabled: true,
      secrets: "def234",
      sharedSecret: "ghi345",
      subscriptions: jest.fn().mockResolvedValue([])
    };

<<<<<<< HEAD
    // Allows us to modify installation before it's finally called
    mocked(Installation.getPendingHost).mockImplementation(() => installation);
=======
    mocked(Installation.getPendingHost).mockResolvedValue(installation);
>>>>>>> 64dda202

  });

  it("Pending Installation", async () => {
    await testTracking();
    const req = {
      log: { info: jest.fn() },
      body: { baseUrl: installation.jiraHost }
    };
    const res = { sendStatus: jest.fn(), on: jest.fn() };

    await enable(req as any, res as any);
    expect(res.on).toHaveBeenCalledWith("finish", expect.any(Function));
    expect(res.sendStatus).toHaveBeenCalledWith(204);
  });

  it("No Pending Installation", async () => {
    installation = null;
    const req = {
      log: { info: jest.fn() },
      body: { baseUrl: "https://no-exist.jira.com" }
    };
    const res = { sendStatus: jest.fn(), on: jest.fn() };

    await enable(req as any, res as any);
    expect(res.sendStatus).toHaveBeenCalledWith(422);
  });
});<|MERGE_RESOLUTION|>--- conflicted
+++ resolved
@@ -1,22 +1,12 @@
 /* eslint-disable @typescript-eslint/no-explicit-any */
-<<<<<<< HEAD
 import testTracking from "../../setup/tracking";
 import enable from "../../../src/jira/enable";
 import { Installation } from "../../../src/models";
-import { mocked } from "ts-jest";
+import { mocked } from "ts-jest/utils";;
 
 jest.mock("../../../src/models");
 
 describe("Webhook: /events/enabled", () => {
-=======
-import { mocked } from 'ts-jest/utils';
-import { Installation } from '../../../src/models';
-import testTracking from '../../setup/tracking';
-
-jest.mock('../../../src/models');
-
-describe('Webhook: /events/enabled', () => {
->>>>>>> 64dda202
   let installation;
 
   beforeEach(async () => {
@@ -30,12 +20,8 @@
       subscriptions: jest.fn().mockResolvedValue([])
     };
 
-<<<<<<< HEAD
     // Allows us to modify installation before it's finally called
     mocked(Installation.getPendingHost).mockImplementation(() => installation);
-=======
-    mocked(Installation.getPendingHost).mockResolvedValue(installation);
->>>>>>> 64dda202
 
   });
 
