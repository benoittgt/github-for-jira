/* globals $, AP */
const params = new URLSearchParams(window.location.search.substring(1));
const jiraHost = params.get("xdm_e");
const gitHubServerBaseUrl = $("#baseUrl").val();

function openChildWindow(url) {
	const child = window.open(url);
	const interval = setInterval(function () {
		if (child.closed) {
			clearInterval(interval);
			AP.navigator.go(
				'addonmodule',
				{
					moduleKey: "github-post-install-page"
				}
			);
		}
	}, 1000);

	return child;
}

$(document).ready(function() {
	let selectedVersion;

	$(".optionsCard").click(function (event) {
		event.preventDefault();
		const currentTarget = $(event.currentTarget);
		$(".optionsCard").removeClass("selected");
		currentTarget.addClass("selected");
		$(".optionBtn").prop("disabled", false).attr("aria-disabled", "false").addClass("aui-button-primary");

		selectedVersion = currentTarget.data('type');
	});

	$(".jiraSelectGitHubProduct__actionBtn").click(function (event) {
		event.preventDefault();

		if (selectedVersion === "cloud") {
			AP.context.getToken(function(token) {
				const child = openChildWindow("/session/github/configuration?ghRedirect=to");
				child.window.jiraHost = jiraHost;
				child.window.jwt = token;
			});
		} else if(selectedVersion === "server"){
			AP.navigator.go(
				'addonmodule',
				{
					moduleKey: "github-server-url-page"
				}
			);
		}
	});

	$(".jiraAppCreation__actionBtn").click(function (event) {
		event.preventDefault();

		if (selectedVersion === "automatic") {
			AP.context.getToken(function(token) {
<<<<<<< HEAD
				const child = openChildWindow("/session/github/redirect?ghRedirect=to&baseUrl=" + gitHubServerBaseUrl);
=======
				const child = openChildWindow("/session?ghRedirect=to&autoApp=1&baseUrl=" + gitHubServerBaseUrl);
>>>>>>> 90feadba
				child.window.jiraHost = jiraHost;
				child.window.jwt = token;
			});
		} else {
			AP.navigator.go(
				'addonmodule',
				{
					moduleKey: "github-manual-app-page",
					customData: { serverUrl: gitHubServerBaseUrl }
				}
			);
		}
	});
});<|MERGE_RESOLUTION|>--- conflicted
+++ resolved
@@ -57,11 +57,7 @@
 
 		if (selectedVersion === "automatic") {
 			AP.context.getToken(function(token) {
-<<<<<<< HEAD
-				const child = openChildWindow("/session/github/redirect?ghRedirect=to&baseUrl=" + gitHubServerBaseUrl);
-=======
 				const child = openChildWindow("/session?ghRedirect=to&autoApp=1&baseUrl=" + gitHubServerBaseUrl);
->>>>>>> 90feadba
 				child.window.jiraHost = jiraHost;
 				child.window.jwt = token;
 			});
