--- conflicted
+++ resolved
@@ -22,53 +22,39 @@
 
 $(document).ready(() => {
 
-  $("#ghServers").auiSelect2();
+	$("#ghServers").auiSelect2();
 
-  $(".gitHubCreateBranchOptions__option").click((event) => {
-    event.preventDefault();
-    ghServerOptionHandler(event);
-  });
+	$(".gitHubCreateBranchOptions__option").click((event) => {
+		event.preventDefault();
+		ghServerOptionHandler(event);
+	});
 
-  $("#createBranchOptionsForm").submit((event) => {
-    event.preventDefault();
-<<<<<<< HEAD
-     if($("#gitHubCreateBranchOptions__cloud").hasClass("gitHubCreateBranchOptions__selected")) {
-      window.location.href = `/github/create-branch?${window.location.search.substring(1)}`;
-    } else {
-      const uuid = $("#ghServers").select2("val");
-      window.location.href = `/github/${uuid}/create-branch?${window.location.search.substring(1)}`;
-    }
-  });
-
-	$('.go-back').click(function () {
-		window.close();
-	});
-=======
+	$("#createBranchOptionsForm").submit((event) => {
+		event.preventDefault();
 		goToCreateBranch();
 	});
 
-  if(isAutoRedirect()) {
-    goToCreateBranch();
-  }
->>>>>>> 4893f08b
+	if(isAutoRedirect()) {
+		goToCreateBranch();
+	}
 });
 
 const ghServerOptionHandler = (event) => {
-  event.preventDefault();
-  $(".gitHubCreateBranchOptions__option").removeClass("gitHubCreateBranchOptions__selected");
-  $(event.target).addClass("gitHubCreateBranchOptions__selected");
+	event.preventDefault();
+	$(".gitHubCreateBranchOptions__option").removeClass("gitHubCreateBranchOptions__selected");
+	$(event.target).addClass("gitHubCreateBranchOptions__selected");
 
-  if ($(event.target).attr("id") == "gitHubCreateBranchOptions__enterprise") {
-    $(".gitHubCreateBranchOptions__serversContainer").show();
-  } else {
-    $(".gitHubCreateBranchOptions__serversContainer").hide();
-  }
+	if ($(event.target).attr("id") == "gitHubCreateBranchOptions__enterprise") {
+		$(".gitHubCreateBranchOptions__serversContainer").show();
+	} else {
+		$(".gitHubCreateBranchOptions__serversContainer").hide();
+	}
 };
 
 const isAutoRedirect = () => {
-  const hasCloudServer = $("#createBranchOptionsForm").attr("data-has-cloud-server");
-  const gheServersCount = $("#createBranchOptionsForm").attr("data-ghe-servers-count");
-  // Only GitHub cloud server connected
+	const hasCloudServer = $("#createBranchOptionsForm").attr("data-has-cloud-server");
+	const gheServersCount = $("#createBranchOptionsForm").attr("data-ghe-servers-count");
+	// Only GitHub cloud server connected
 	if (hasCloudServer && gheServersCount == 0) {
 		return true;
 	}
@@ -77,6 +63,6 @@
 		return true;
 	}
 
-  return false;
+	return false;
 
-};
+};