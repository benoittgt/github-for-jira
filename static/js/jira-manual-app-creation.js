--- conflicted
+++ resolved
@@ -57,41 +57,6 @@
 });
 
 AJS.$("#jiraManualAppCreation__form").on("aui-valid-submit", (event) => {
-<<<<<<< HEAD
-  event.preventDefault();
-  const form = event.target;
-  const csrf = $("#_csrf").val();
-  const data = $(form).serializeObject();
-  const isUpdate = $('input[type=submit]').val() === "Update";
-
-  // Reading the content of the file
-  const file = $("#privateKeyFile")[0].files[0];
-  const reader = new FileReader();
-  reader.readAsText(file);
-
-  reader.onload = () => {
-    data.privateKey = reader.result;
-
-    AP.context.getToken((token) => {
-      data.jwt = token;
-      data._csrf = csrf;
-      data.jiraHost = jiraHost;
-
-      if (isUpdate) {
-        // TODO: Do a put request to update the existing app
-      } else {
-         $.post("/jira/connect/enterprise/app", data, (response, _status, result) => {
-          if (result.status === 201) {
-            // TODO: This doesn't work, will be done in ARC-1565
-            const child = openChildWindow(`/session/github/${response.data.uuid}/configuration?ghRedirect=to`);
-            child.window.jiraHost = jiraHost;
-            child.window.jwt = token;
-          }
-        });
-      }
-    });
-  };
-=======
 	event.preventDefault();
 	const form = event.target;
 	const data = $(form).serializeObject();
@@ -106,7 +71,7 @@
 	if (isFileChanged || !isUpdate) {
 		const file = $("#privateKeyFile")[0].files[0];
 		const reader = new FileReader();
-		reader.readAsDataURL(file);
+		reader.readAsText(file);
 
 		reader.onload = () => {
 			data.privateKey = reader.result;
@@ -166,7 +131,6 @@
 $('#jiraManualAppCreation__clearUploadedFile').click(function (event) {
 	event.preventDefault();
 	$("#privateKeyFile").attr("data-aui-validation-state", "unvalidated").attr("required", true)
->>>>>>> bb0472a0
 });
 
 $(".jiraManualAppCreation__formFileInput")
