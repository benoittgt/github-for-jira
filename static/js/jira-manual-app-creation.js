const params = new URLSearchParams(window.location.search.substring(1));
const jiraHost = params.get("xdm_e");

const openChildWindow = (url) => {
  const child = window.open(url);
  const interval = setInterval(function () {
    if (child.closed) {
      clearInterval(interval);
      AP.navigator.go(
        'addonmodule',
        {
          moduleKey: "github-post-install-page"
        }
      );
    }
  }, 1000);

  return child;
}

AJS.$("#jiraManualAppCreation__form").on("aui-valid-submit", (event) => {
  event.preventDefault();
  const form = event.target;
  const csrf = $("#_csrf").val();
  const data = $(form).serializeObject();
  const isUpdate = $('input[type=submit]').val() === "Update";

  // Reading the content of the file
  const file = $("#privateKeyFile")[0].files[0];
  const reader = new FileReader();
  reader.readAsDataURL(file);

  reader.onload = () => {
    data.privateKey = reader.result;

    AP.context.getToken((token) => {
      data.jwt = token;
      data._csrf = csrf;
      data.jiraHost = jiraHost;

      if (isUpdate) {
        // TODO: Do a put request to update the existing app
      } else {
         $.post("/jira/connect/enterprise/app", data, (response, _status, result) => {
          if (result.status === 201) {
            // TODO: This doesn't work, will be done in ARC-1565
<<<<<<< HEAD
            const child = openChildWindow(`/session/github/${response.data.uuid}/configuration?ghRedirect=from`);
=======
            const child = openChildWindow(`/session/github/${response.data.uuid}/configuration?ghRedirect=to`);
>>>>>>> 90feadba
            child.window.jiraHost = jiraHost;
            child.window.jwt = token;
          }
        });
      }
    });
  };
});

$(".jiraManualAppCreation__formFileInput")
  .on("dragenter click", () => {
    $(".jiraManualAppCreation__formFileDropArea").addClass("active");
  }).on("dragleave blur drop", () => {
    $(".jiraManualAppCreation__formFileDropArea").removeClass("active");
  }).on("change", (event) => {
    const fileName = event.target.files[0].name;

    $(".jiraManualAppCreation__formFileUploaded").css('display', 'flex');
    $(".jiraManualAppCreation__formNoFileUploaded").hide();
    $("#jiraManualAppCreation__uploadedFile").text(fileName);
  });

$("#jiraManualAppCreation__clearUploadedFile").click(() => {
  $("#jiraManualAppCreation__uploadedFile").text("");
  $(".jiraManualAppCreation__formNoFileUploaded").show();
  $(".jiraManualAppCreation__formFileUploaded").hide();

  // Resetting the input field and its errors
  $(".jiraManualAppCreation__formFileInput").val(null)
    .attr("data-aui-validation-state", "unvalidated");
  $(".jiraManualAppCreation__formFileDropArea .error").remove();
});<|MERGE_RESOLUTION|>--- conflicted
+++ resolved
@@ -44,11 +44,7 @@
          $.post("/jira/connect/enterprise/app", data, (response, _status, result) => {
           if (result.status === 201) {
             // TODO: This doesn't work, will be done in ARC-1565
-<<<<<<< HEAD
-            const child = openChildWindow(`/session/github/${response.data.uuid}/configuration?ghRedirect=from`);
-=======
             const child = openChildWindow(`/session/github/${response.data.uuid}/configuration?ghRedirect=to`);
->>>>>>> 90feadba
             child.window.jiraHost = jiraHost;
             child.window.jwt = token;
           }
