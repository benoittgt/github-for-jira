--- conflicted
+++ resolved
@@ -18,11 +18,7 @@
 	event.preventDefault();
 	const queryParameter = $(this).data("gh-cloud") ? "" : "?ghRedirect=to";
 	window.AP.context.getToken(function(token) {
-<<<<<<< HEAD
-		const child = openChildWindow("/session/github/configuration?ghRedirect=to");
-=======
-		const child = openChildWindow("/session/github/configuration" + queryParameter);
->>>>>>> 90feadba
+	const child = openChildWindow("/session/github/configuration" + queryParameter);
 		child.window.jiraHost = jiraHost;
 		child.window.jwt = token;
 	});
