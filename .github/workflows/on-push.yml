--- conflicted
+++ resolved
@@ -14,19 +14,11 @@
       - uses: volta-cli/action@v1
       - uses: actions/cache@v2
         with:
-<<<<<<< HEAD
-          path: ./node_modules
-          key: ${{ runner.os }}-${{hashFiles('**/package-lock.json')}}-node_modules
-      - run: npm ci --no-optional
-      - run: npm run lint
-      - run: npm run build
-=======
           path: '**/node_modules'
           key: ${{ runner.os }}-modules-${{ hashFiles('**/yarn.lock') }}
-      - run: yarn install --frozen-lockfile
+      - run: yarn install --frozen-lockfile --ignore-optional
       - run: yarn run lint
       - run: yarn run build
->>>>>>> 651bcdc8
 
   test:
     runs-on: ubuntu-latest
@@ -63,7 +55,7 @@
         uses: docker/build-push-action@v2.7.0
         with:
           file: Dockerfile
-#      - name: Build and push Docker image (prod Dockerfile check)
-#        uses: docker/build-push-action@v2.7.0
-#        with:
-#          file: Dockerfile.prod+      - name: Build and push Docker image
+        uses: docker/build-push-action@v2.7.0
+        with:
+          file: Dockerfile.prod