<html>
<head>
  <meta charset="utf-8" />
  <meta http-equiv="X-UA-Compatible" content="IE=edge" />
  <meta name="ap-local-base-url" content="{{localBaseUrl}}" />
  <title>{{title}}</title>
  <link rel="stylesheet" href="/public/css/loading-screen.css" media="all" />
  <link rel="stylesheet" href="/public/css/ghe-loading.css" media="all" />
  <link
      rel="stylesheet"
      href="/public/aui/aui-prototyping.css"
      integrity="DTM1Q+8lU7SzJT+FWr0JFisCSZlwfM0GiAKYy7h1s9vIKa/CIh37s9NuOCqIOgK4tmqrjLK4NuWuIPUQNsikHA=="
      crossorigin="anonymous"
      referrerpolicy="no-referrer"
  />
  <script src="/public/js/jquery.min.js" nonce="{{nonce}}"></script>
</head>
<body class="session___body">
{{> loading-screen
<<<<<<< HEAD
    title=titleForLoading
}}
</body>

=======
    title=title
}}
</body>
<script
    src="/public/aui/aui-prototyping.js"
    integrity="sha512-DkENIkhNP5r+sfHUC5hhFAzApGNR5HTu1fzymBBhXZma4zytOUQh8qhz5xc3nSbSQfdYI6qdI281YwUNmubEMw=="
    crossorigin="anonymous"
    referrerpolicy="no-referrer"
    nonce="{{nonce}}"
></script>
>>>>>>> 90feadba
<script nonce="{{nonce}}">
  $(function() {
    if (window.jiraHost) {
      {{!--/*
            We cannot pass jwt as a query string parameter because of security considerations!
            (E.g. they can be stored in browser's session or hijacked.)
            More secure is to pass it using the cookies.
      */--}}
      document.cookie = "jiraHost=" + window.jiraHost + "; path=/; max-age=" + 60 * 5 + "; samesite=none; secure";
      document.cookie = "jwt=" + window.jwt + "; path=/; max-age=" + 60 * 5 + "; samesite=none; secure";
    }
  });
</script>
<<<<<<< HEAD
<script
    src="/public/aui/aui-prototyping.js"
    integrity="sha512-DkENIkhNP5r+sfHUC5hhFAzApGNR5HTu1fzymBBhXZma4zytOUQh8qhz5xc3nSbSQfdYI6qdI281YwUNmubEMw=="
    crossorigin="anonymous"
    referrerpolicy="no-referrer"
    nonce="{{nonce}}"
></script>
<script src="/public/js/jira-redirect.js" nonce="{{nonce}}"></script>
=======
{{#if loadAutoAppCreation}}
      <script src="/public/js/github-redirect.js" nonce="{{nonce}}"></script>
    {{else}}
      <script nonce="{{nonce}}">
        $(function() {
          window.location = "{{{redirectUrl}}}";
        });
      </script>
{{/if}}
>>>>>>> 90feadba
</html><|MERGE_RESOLUTION|>--- conflicted
+++ resolved
@@ -17,12 +17,6 @@
 </head>
 <body class="session___body">
 {{> loading-screen
-<<<<<<< HEAD
-    title=titleForLoading
-}}
-</body>
-
-=======
     title=title
 }}
 </body>
@@ -33,7 +27,6 @@
     referrerpolicy="no-referrer"
     nonce="{{nonce}}"
 ></script>
->>>>>>> 90feadba
 <script nonce="{{nonce}}">
   $(function() {
     if (window.jiraHost) {
@@ -47,16 +40,6 @@
     }
   });
 </script>
-<<<<<<< HEAD
-<script
-    src="/public/aui/aui-prototyping.js"
-    integrity="sha512-DkENIkhNP5r+sfHUC5hhFAzApGNR5HTu1fzymBBhXZma4zytOUQh8qhz5xc3nSbSQfdYI6qdI281YwUNmubEMw=="
-    crossorigin="anonymous"
-    referrerpolicy="no-referrer"
-    nonce="{{nonce}}"
-></script>
-<script src="/public/js/jira-redirect.js" nonce="{{nonce}}"></script>
-=======
 {{#if loadAutoAppCreation}}
       <script src="/public/js/github-redirect.js" nonce="{{nonce}}"></script>
     {{else}}
@@ -66,5 +49,4 @@
         });
       </script>
 {{/if}}
->>>>>>> 90feadba
 </html>