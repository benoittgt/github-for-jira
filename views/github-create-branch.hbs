--- conflicted
+++ resolved
@@ -30,15 +30,10 @@
     <div class="gitHubCreateBranch__header">Create GitHub Branch</div>
     <div class="gitHubCreateBranch__subHeader">
       Creating a branch for
-<<<<<<< HEAD
       <span class="issueTypeImage">
         <img src="/public/assets/{{issue.type}}.png" alt="{{issue.type}}" />
       </span>
-      <a href="{{jiraHost}}/browse/{{issue.key}}" target="_blank">KEY-1</a>
-=======
-      <!--TODO: Need to add icons based on the type of issue(story/task/bug), ARC-1598 -->
-      <a href="#">{{issue.key}}</a>
->>>>>>> 60225519
+      <a href="{{jiraHost}}/browse/{{issue.key}}" target="_blank">{{issue.key}}</a>
     </div>
   </div>
 
