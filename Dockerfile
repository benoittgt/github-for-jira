--- conflicted
+++ resolved
@@ -12,10 +12,6 @@
 WORKDIR /app
 
 # Installing packages
-<<<<<<< HEAD
-RUN npm ci --no-optional
-=======
-RUN yarn install --frozen-lockfile
->>>>>>> 651bcdc8
+RUN yarn install --frozen-lockfile --ignore-optional
 
 CMD ["yarn", "start"]