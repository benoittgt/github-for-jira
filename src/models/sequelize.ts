--- conflicted
+++ resolved
@@ -11,13 +11,6 @@
   ? undefined
   : (query, ms) => logger.debug({ ms }, query);
 
-<<<<<<< HEAD
-console.info(`Env Vars: ${JSON.stringify(process.env, null, 2)}`);
-console.info(`Node Env: ${nodeEnv}`);
-console.info(`DATABASE_URL: ${process.env.DATABASE_URL}`);
-
-=======
->>>>>>> e6d41bfa
 export const sequelize = config.use_env_variable
   ? new Sequelize.Sequelize(process.env[config.use_env_variable], config)
   : new Sequelize.Sequelize(config);