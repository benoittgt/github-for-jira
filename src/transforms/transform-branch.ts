import { getJiraId } from "../jira/util/id";
import { getJiraAuthor, jiraIssueKeyParser, limitCommitMessage } from "utils/jira-utils";
import { isEmpty } from "lodash";
import { WebhookPayloadCreate } from "@octokit/webhooks";
import { generateCreatePullRequestUrl } from "./util/pull-request-link-generator";
import { GitHubInstallationClient } from "../github/client/github-installation-client";
import { JiraBranchData, JiraCommit } from "src/interfaces/jira";
import { getLogger } from "config/logger";
import Logger from "bunyan";
<<<<<<< HEAD
import { retry } from "ts-retry-promise";
import { transformRepositoryDevInfoBulk } from "~/src/transforms/transform-repository";
=======
>>>>>>> a8543c9f

const getLastCommit = async (github: GitHubInstallationClient, webhookPayload: WebhookPayloadCreate, issueKeys: string[]): Promise<JiraCommit> => {
	const { data: { object: { sha } } } = await github.getRef(webhookPayload.repository.owner.login, webhookPayload.repository.name, `heads/${webhookPayload.ref}`);
	const { data: { commit, author, html_url: url } } = await github.getCommit(webhookPayload.repository.owner.login, webhookPayload.repository.name, sha);

	return {
		author: getJiraAuthor(author, commit.author),
		authorTimestamp: commit.author.date,
		displayId: sha.substring(0, 6),
		fileCount: 0,
		hash: sha,
		id: sha,
		issueKeys,
		message: limitCommitMessage(commit.message),
		url,
		updateSequenceId: Date.now()
	};
};

export const transformBranch = async (github: GitHubInstallationClient, webhookPayload: WebhookPayloadCreate, logger: Logger = getLogger("transform-branch")): Promise<JiraBranchData | undefined> => {
	if (webhookPayload.ref_type !== "branch") {
		return;
	}

	const { ref, repository } = webhookPayload;
	const issueKeys = jiraIssueKeyParser(ref);

	if (isEmpty(issueKeys)) {
		return;
	}

	try {
		const lastCommit = await getLastCommit(github, webhookPayload, issueKeys);
		return {
			... transformRepositoryDevInfoBulk(repository, github.gitHubServerAppId ? github.baseUrl : undefined),
			branches: [
				{
					createPullRequestUrl: generateCreatePullRequestUrl(repository.html_url, ref, issueKeys),
					lastCommit,
					id: getJiraId(ref),
					issueKeys,
					name: ref,
					url: `${repository.html_url}/tree/${ref}`,
					updateSequenceId: Date.now()
				}
			]
		};
	} catch (err) {
		logger.warn(err, "Could not get latest commit from branch as the branch is not available yet on the API. Retrying later.");
		throw err;
	}
};<|MERGE_RESOLUTION|>--- conflicted
+++ resolved
@@ -7,11 +7,7 @@
 import { JiraBranchData, JiraCommit } from "src/interfaces/jira";
 import { getLogger } from "config/logger";
 import Logger from "bunyan";
-<<<<<<< HEAD
-import { retry } from "ts-retry-promise";
 import { transformRepositoryDevInfoBulk } from "~/src/transforms/transform-repository";
-=======
->>>>>>> a8543c9f
 
 const getLastCommit = async (github: GitHubInstallationClient, webhookPayload: WebhookPayloadCreate, issueKeys: string[]): Promise<JiraCommit> => {
 	const { data: { object: { sha } } } = await github.getRef(webhookPayload.repository.owner.login, webhookPayload.repository.name, `heads/${webhookPayload.ref}`);
