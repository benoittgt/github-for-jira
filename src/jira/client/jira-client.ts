--- conflicted
+++ resolved
@@ -5,12 +5,7 @@
 import { getJiraId } from "../util/id";
 import { AxiosInstance, AxiosResponse } from "axios";
 import Logger from "bunyan";
-<<<<<<< HEAD
-import issueKeyParser from "jira-issue-key-parser";
-import { JiraBuildData, JiraCommit, JiraDeploymentData, JiraIssue } from "interfaces/jira";
-=======
-import {JiraCommit, JiraIssue, JiraRemoteLink} from "interfaces/jira";
->>>>>>> 52a7e889
+import {JiraBuildData, JiraCommit, JiraDeploymentData, JiraIssue , JiraRemoteLink} from "interfaces/jira";
 import { getLogger } from "config/logger";
 import { jiraIssueKeyParser } from "utils/jira-utils";
 import { uniq } from "lodash";
@@ -254,13 +249,8 @@
 			}
 		},
 		workflow: {
-<<<<<<< HEAD
 			submit: async (data: JiraBuildData, repositoryId: string) => {
-				updateIssueKeysFor(data.builds, dedup);
-=======
-			submit: async (data) => {
 				updateIssueKeysFor(data.builds, uniq);
->>>>>>> 52a7e889
 				if (!withinIssueKeyLimit(data.builds)) {
 					logger.warn({
 						truncatedBuilds: getTruncatedIssuekeys(data.builds)
@@ -292,13 +282,8 @@
 			}
 		},
 		deployment: {
-<<<<<<< HEAD
 			submit: async (data: JiraDeploymentData, repositoryId: string): Promise<DeploymentsResult> => {
-				updateIssueKeysFor(data.deployments, dedup);
-=======
-			submit: async (data): Promise<DeploymentsResult> => {
 				updateIssueKeysFor(data.deployments, uniq);
->>>>>>> 52a7e889
 				if (!withinIssueKeyLimit(data.deployments)) {
 					logger.warn({
 						truncatedDeployments: getTruncatedIssuekeys(data.deployments)
