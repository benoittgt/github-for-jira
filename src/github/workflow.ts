--- conflicted
+++ resolved
@@ -7,13 +7,9 @@
 
 export const workflowWebhookHandler = async (context: CustomContext, jiraClient, _util, githubInstallationId: number): Promise<void> => {
 	const { payload, log: logger } = context;
-<<<<<<< HEAD
+
 	const githubClient = new GitHubInstallationClient(getCloudInstallationId(githubInstallationId), jiraHost, logger);
 	const jiraPayload = await transformWorkflow(githubClient, payload, logger);
-=======
-	const githubClient = new GitHubInstallationClient(getCloudInstallationId(githubInstallationId), logger);
-	const jiraPayload: JiraBuildData | undefined = await transformWorkflow(githubClient, payload, logger);
->>>>>>> 913522f2
 
 	if (!jiraPayload) {
 		logger.info(
