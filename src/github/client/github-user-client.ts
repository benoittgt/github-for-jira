--- conflicted
+++ resolved
@@ -52,9 +52,12 @@
 	public async getUser(): Promise<AxiosResponse<Octokit.UsersGetAuthenticatedResponse>> {
 		return await this.get<Octokit.UsersGetAuthenticatedResponse>("/user");
 	}
+  
+	private async get<T>(url, config?: AxiosRequestConfig): Promise<AxiosResponse<T>> {
+		return this.axios.get<T>(url, config);
+	}
 
-<<<<<<< HEAD
-	public async getMembershipForAuthenticatedUser(org: string): Promise<AxiosResponse<Octokit.OrgsGetMembershipForAuthenticatedUserResponse>> {
+  public async getMembershipForAuthenticatedUser(org: string): Promise<AxiosResponse<Octokit.OrgsGetMembershipForAuthenticatedUserResponse>> {
 		return await this.get<Octokit.OrgsGetMembershipForAuthenticatedUserResponse>("/user/memberships/orgs/{org}",
 			{
 				urlParams: { 
@@ -62,10 +65,4 @@
 				}
 			});
 	}
-=======
-	private async get<T>(url, config?: AxiosRequestConfig): Promise<AxiosResponse<T>> {
-		return this.axios.get<T>(url, config);
-	}
-
->>>>>>> 87a1c99c
 }