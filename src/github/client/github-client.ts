import Logger from "bunyan";
import { Octokit } from "@octokit/rest";
import axios, { AxiosInstance, AxiosRequestConfig, AxiosResponse } from "axios";
import AppTokenHolder from "./app-token-holder";
import InstallationTokenCache from "./installation-token-cache";
import AuthToken from "./auth-token";
import { GetPullRequestParams } from "./types";
import { handleFailedRequest, instrumentFailedRequest, instrumentRequest, setRequestStartTime, setRequestTimeout } from "./interceptors";
import { metricHttpRequest } from "../../config/metric-names";
import { getLogger } from "../../config/logger";
import { urlParamsMiddleware } from "../../util/axios/url-params-middleware";
import { InstallationId } from "./installation-id";
import { GetBranchesQuery, GetBranchesResponse, getCommitsQueryWithChangedFiles, getCommitsQueryWithoutChangedFiles, getCommitsResponse, ViewerRepositoryCountQuery } from "./github-queries";
import { GithubClientGraphQLError, GraphQLError, RateLimitingError } from "./errors";

type GraphQlQueryResponse<ResponseData> = {
	data: ResponseData;
	errors?: GraphQLError[];
};

export type PaginatedAxiosResponse<T> = { hasNextPage: boolean; } & AxiosResponse<T>;

/**
 * A GitHub client that supports authentication as a GitHub app.
 *
 * @see https://docs.github.com/en/developers/apps/building-github-apps/authenticating-with-github-apps
 */
export default class GitHubClient {
	private readonly axios: AxiosInstance;
	private readonly appTokenHolder: AppTokenHolder;
	private readonly installationTokenCache: InstallationTokenCache;
	private readonly githubInstallationId: InstallationId;
	private readonly logger: Logger;

	constructor(
		githubInstallationId: InstallationId,
		logger: Logger,
		appTokenHolder: AppTokenHolder = AppTokenHolder.getInstance()
	) {
		this.logger = logger || getLogger("github.client.axios");

		this.axios = axios.create({
			baseURL: githubInstallationId.githubBaseUrl,
			transitional: {
				clarifyTimeoutError: true
			}
		});

		this.axios.interceptors.request.use(setRequestStartTime);
		this.axios.interceptors.request.use(setRequestTimeout);
		this.axios.interceptors.request.use(urlParamsMiddleware);
		this.axios.interceptors.response.use(
			undefined,
			handleFailedRequest(this.logger)
		);
		this.axios.interceptors.response.use(
			instrumentRequest(metricHttpRequest.github),
			instrumentFailedRequest(metricHttpRequest.github)
		);
		this.appTokenHolder = appTokenHolder;
		this.installationTokenCache = InstallationTokenCache.getInstance();
		this.githubInstallationId = githubInstallationId;
	}

	/**
	 * Use this config in a request to authenticate with the app token.
	 */
	private appAuthenticationHeaders(): Partial<AxiosRequestConfig> {
		const appToken = this.appTokenHolder.getAppToken(this.githubInstallationId);
		return {
			headers: {
				Accept: "application/vnd.github.v3+json",
				Authorization: `Bearer ${appToken.token}`
			}
		};
	}

	/**
	 * Use this config in a request to authenticate with an installation token for the githubInstallationId.
	 */
	private async installationAuthenticationHeaders(): Promise<Partial<AxiosRequestConfig>> {
		const installationToken = await this.installationTokenCache.getInstallationToken(
			this.githubInstallationId.installationId,
			() => this.createInstallationToken(this.githubInstallationId.installationId));
		return {
			headers: {
				Accept: "application/vnd.github.v3+json",
				Authorization: `Bearer ${installationToken.token}`
			}
		};
	}

	/**
	 * Calls the GitHub API in the name of the GitHub app to generate a token that in turn can be used to call the GitHub
	 * API in the name of an installation of that app (to access the users' data).
	 */
	private async createInstallationToken(githubInstallationId: number): Promise<AuthToken> {
		const response = await this.axios.post<Octokit.AppsCreateInstallationTokenResponse>(`/app/installations/{githubInstallationId}/access_tokens`, {}, {
			...this.appAuthenticationHeaders(),
			urlParams: {
				githubInstallationId
			}
		});
		const tokenResponse: Octokit.AppsCreateInstallationTokenResponse = response.data;
		return new AuthToken(tokenResponse.token, new Date(tokenResponse.expires_at));
	}

	private async get<T>(url, params = {}, urlParams = {}): Promise<AxiosResponse<T>> {
		return this.axios.get<T>(url, {
			...await this.installationAuthenticationHeaders(),
			params,
			urlParams
		});
	}

	private async patch<T>(url, body = {}, params = {}, urlParams = {}): Promise<AxiosResponse<T>> {
		return this.axios.patch<T>(url, body, {
			...await this.installationAuthenticationHeaders(),
			params,
			urlParams
		});
	}

	private async graphql<T>(query: string, variables?: Record<string, string | number | undefined>): Promise<AxiosResponse<GraphQlQueryResponse<T>>> {
		const response = await this.axios.post<GraphQlQueryResponse<T>>("/graphql",
			{
				query,
				variables
			},
			{
				...await this.installationAuthenticationHeaders()
			});

		const graphqlErrors = response.data.errors;
		if (graphqlErrors?.length) {
			if (graphqlErrors.find(err => err.type == "RATE_LIMITED")) {
				return Promise.reject(new RateLimitingError(response));
			}

			const graphQlErrorMessage = graphqlErrors[0].message + (graphqlErrors.length > 1 ? ` and ${graphqlErrors.length - 1} more errors` : "");
			return Promise.reject(new GithubClientGraphQLError(graphQlErrorMessage, graphqlErrors));
		}

		return response;
	}

	/**
	 * Lists pull requests for the given repository.
	 */
	public async getPullRequests(owner: string, repo: string, pullRequestParams: GetPullRequestParams): Promise<AxiosResponse<Octokit.PullsListResponseItem[]>> {
		return await this.get<Octokit.PullsListResponseItem[]>(`/repos/{owner}/{repo}/pulls`, pullRequestParams, {
			owner,
			repo
		});
	}

	/**
	 * Get a single pull request for the given repository.
	 */
	// TODO: add a unit test
	public async getPullRequest(owner: string, repo: string, pullNumber: string | number): Promise<AxiosResponse<Octokit.PullsGetResponse>> {
		return await this.get<Octokit.PullsGetResponse>(`/repos/{owner}/{repo}/pulls/{pullNumber}`, {}, {
			owner,
			repo,
			pullNumber
		});
	}

	/**
<<<<<<< HEAD
	 * List reviews for a pull request in chronological order.
	 */
	public async listPullRequestReviews(owner: string, repo: string, pullNumber: string | number): Promise<AxiosResponse<Octokit.PullsListReviewsResponse>> {
=======
	 * Get all reviews for a specific pull request.
	 */
	public async getPullRequestReviews(owner: string, repo: string, pullNumber: string | number): Promise<AxiosResponse<Octokit.PullsListReviewsResponse>> {
>>>>>>> 8c485cee
		return await this.get<Octokit.PullsListReviewsResponse>(`/repos/{owner}/{repo}/pulls/{pullNumber}/reviews`, {}, {
			owner,
			repo,
			pullNumber
		});
	}

	/**
<<<<<<< HEAD
	 * Update an issue
	 */
	public async updateIssue(data = {}, owner: string, repo: string, issueNumber: string | number): Promise<AxiosResponse<Octokit.IssuesUpdateResponse>> {
		return await this.patch<Octokit.IssuesUpdateResponse>(`/repos/{owner}/{repo}/issues/{issueNumber}`, data, {
			owner,
			repo,
			issueNumber
		});
	}

	/**
=======
>>>>>>> 8c485cee
	 * Get publicly available information for user with given username.
	 */
	// TODO: add a unit test
	public getUserByUsername = async (username: string): Promise<AxiosResponse<Octokit.UsersGetByUsernameResponse>> => {
		return await this.get<Octokit.UsersGetByUsernameResponse>(`/users/{username}`, {}, {
			username
		});
	};

	/**
	 * Get a single commit for the given repository.
	 */
	public getCommit = async (owner: string, repo: string, ref: string): Promise<AxiosResponse<Octokit.ReposGetCommitResponse>> => {
		return await this.get<Octokit.ReposGetCommitResponse>(`/repos/{owner}/{repo}/commits/{ref}`, {}, {
			owner,
			repo,
			ref
		});
	};

	public compareReferences = async (owner: string, repo: string, baseRef: string, headRef: string): Promise<AxiosResponse<Octokit.ReposCompareCommitsResponse>> => {
		return this.get<Octokit.ReposCompareCommitsResponse>(
			`/repos/{owner}/{repo}/compare/{basehead}`,
			undefined,
			{
				owner,
				repo,
				basehead: `${baseRef}...${headRef}`
			});
	};

	/**
	 * Get a page of repositories.
	 */
	public getRepositoriesPage = async (page = 1): Promise<PaginatedAxiosResponse<Octokit.AppsListReposResponse>> => {
		const response = await this.get<Octokit.AppsListReposResponse>(`/installation/repositories?per_page={perPage}&page={page}`, {}, {
			perPage: 100,
			page
		});
		const hasNextPage = !!response?.headers.link?.includes("rel=\"next\"");
		return {
			...response,
			hasNextPage
		};
	};

	public listDeployments = async (owner: string, repo: string, environment: string, per_page: number): Promise<AxiosResponse<Octokit.ReposListDeploymentsResponse>> => {
		return await this.get<Octokit.ReposListDeploymentsResponse>(`/repos/{owner}/{repo}/deployments`,
			{ environment, per_page },
			{ owner, repo }
		);
	};

	public listDeploymentStatuses = async (owner: string, repo: string, deployment_id: number, per_page: number): Promise<AxiosResponse<Octokit.ReposListDeploymentStatusesResponse>> => {
		return await this.get<Octokit.ReposListDeploymentStatusesResponse>(`/repos/{owner}/{repo}/deployments/{deployment_id}/statuses`,
			{ per_page },
			{ owner, repo, deployment_id }
		);
	};

	public async getNumberOfReposForInstallation(): Promise<number> {
		const response = await this.graphql<{ viewer: { repositories: { totalCount: number } } }>(ViewerRepositoryCountQuery);

		return response?.data?.data?.viewer?.repositories?.totalCount;
	}

	public async getBranchesPage(owner: string, repoName: string, perPage?: number, cursor?: string): Promise<GetBranchesResponse> {
		const response = await this.graphql<GetBranchesResponse>(GetBranchesQuery,
			{
				owner,
				repo: repoName,
				per_page: perPage,
				cursor
			});
		return response?.data?.data;
	}

	/**
	 * Attempt to get the commits page, if failing try again omiting the changedFiles field
	 */
	public async getCommitsPage(owner: string, repoName: string, perPage?: number, cursor?: string | number): Promise<getCommitsResponse> {
		const response = await this.graphql<getCommitsResponse>(getCommitsQueryWithChangedFiles(),
			{
				owner,
				repo: repoName,
				per_page: perPage,
				cursor
			}).catch((err) => {
			const changedFilesErrors = err.errors?.find(e => e.message?.includes("The changedFiles count for this commit is unavailable"));

			if (changedFilesErrors) {
				this.logger.info("retrying without changedFiles");
				return this.graphql<getCommitsResponse>(getCommitsQueryWithoutChangedFiles(),
					{
						owner,
						repo: repoName,
						per_page: perPage,
						cursor
					});
			}
			return Promise.reject(err);
		});
		return response?.data?.data;
	}

}<|MERGE_RESOLUTION|>--- conflicted
+++ resolved
@@ -167,15 +167,9 @@
 	}
 
 	/**
-<<<<<<< HEAD
-	 * List reviews for a pull request in chronological order.
-	 */
-	public async listPullRequestReviews(owner: string, repo: string, pullNumber: string | number): Promise<AxiosResponse<Octokit.PullsListReviewsResponse>> {
-=======
 	 * Get all reviews for a specific pull request.
 	 */
 	public async getPullRequestReviews(owner: string, repo: string, pullNumber: string | number): Promise<AxiosResponse<Octokit.PullsListReviewsResponse>> {
->>>>>>> 8c485cee
 		return await this.get<Octokit.PullsListReviewsResponse>(`/repos/{owner}/{repo}/pulls/{pullNumber}/reviews`, {}, {
 			owner,
 			repo,
@@ -184,7 +178,6 @@
 	}
 
 	/**
-<<<<<<< HEAD
 	 * Update an issue
 	 */
 	public async updateIssue(data = {}, owner: string, repo: string, issueNumber: string | number): Promise<AxiosResponse<Octokit.IssuesUpdateResponse>> {
@@ -196,8 +189,6 @@
 	}
 
 	/**
-=======
->>>>>>> 8c485cee
 	 * Get publicly available information for user with given username.
 	 */
 	// TODO: add a unit test
