import Logger from "bunyan";
import { Octokit } from "@octokit/rest";
import axios, { AxiosInstance, AxiosRequestConfig, AxiosResponse } from "axios";
import AppTokenHolder from "./app-token-holder";
import InstallationTokenCache from "./installation-token-cache";
import AuthToken from "./auth-token";
import { GetPullRequestParams } from "./types";
import { handleFailedRequest, instrumentFailedRequest, instrumentRequest, setRequestStartTime } from "./interceptors";
import { metricHttpRequest } from "../../config/metric-names";
import { getLogger } from "../../config/logger";
import { urlParamsMiddleware } from "../../util/axios/common-middleware";
import { InstallationId } from "./installation-id";
import { ViewerRepositoryCountQuery } from "./github-queries";

/**
 * A GitHub client that supports authentication as a GitHub app.
 *
 * @see https://docs.github.com/en/developers/apps/building-github-apps/authenticating-with-github-apps
 */
export default class GitHubClient {
	private readonly axios: AxiosInstance;
	private readonly appTokenHolder: AppTokenHolder;
	private readonly installationTokenCache: InstallationTokenCache;
	private readonly githubInstallationId: InstallationId;
	private readonly logger: Logger;

	constructor(
		githubInstallationId: InstallationId,
		logger: Logger,
		appTokenHolder: AppTokenHolder = AppTokenHolder.getInstance()
	) {
		this.logger = logger || getLogger("github.client.axios");
		this.axios = axios.create({
			baseURL: githubInstallationId.githubBaseUrl
		});
		this.axios.interceptors.request.use(urlParamsMiddleware)
		this.axios.interceptors.request.use(setRequestStartTime);
		this.axios.interceptors.response.use(
			undefined,
			handleFailedRequest(this.logger)
		);
		this.axios.interceptors.response.use(
			instrumentRequest(metricHttpRequest.github),
			instrumentFailedRequest(metricHttpRequest.github)
		);
		this.appTokenHolder = appTokenHolder;
		this.installationTokenCache = InstallationTokenCache.getInstance();
		this.githubInstallationId = githubInstallationId;
	}

	/**
	 * Use this config in a request to authenticate with the app token.
	 */
	private appAuthenticationHeaders(): Partial<AxiosRequestConfig> {
		const appToken = this.appTokenHolder.getAppToken(this.githubInstallationId);
		return {
			headers: {
				Accept: "application/vnd.github.v3+json",
				Authorization: `Bearer ${appToken.token}`
			}
		}
	}

	/**
	 * Use this config in a request to authenticate with an installation token for the githubInstallationId.
	 */
	private async installationAuthenticationHeaders(): Promise<Partial<AxiosRequestConfig>> {
		const installationToken = await this.installationTokenCache.getInstallationToken(
			this.githubInstallationId.installationId,
			() => this.createInstallationToken(this.githubInstallationId.installationId));
		return {
			headers: {
				Accept: "application/vnd.github.v3+json",
				Authorization: `Bearer ${installationToken.token}`
			}
		}
	}

	/**
	 * Calls the GitHub API in the name of the GitHub app to generate a token that in turn can be used to call the GitHub
	 * API in the name of an installation of that app (to access the users' data).
	 */
	private async createInstallationToken(githubInstallationId: number): Promise<AuthToken> {
		const response = await this.axios.post<Octokit.AppsCreateInstallationTokenResponse>(`/app/installations/${githubInstallationId}/access_tokens`, {}, {
			...this.appAuthenticationHeaders()
		});
		const tokenResponse: Octokit.AppsCreateInstallationTokenResponse = response.data;
		return new AuthToken(tokenResponse.token, new Date(tokenResponse.expires_at));
	}

	private async get<T>(url, params = {}, urlParams = {}): Promise<AxiosResponse<T>> {
		const response = await this.axios.get<T>(url, {
			...await this.installationAuthenticationHeaders(),
			params: {
				...params,
			},
			urlParams,
		});
		return response;
	}

	public async graphql<T>(query: string, variables?: Record<string, string | number | undefined>): Promise<AxiosResponse<T>> {
		const response = await this.axios.post<T>("https://api.github.com/graphql",
			{
				query,
				variables
			},
			{
				...await this.installationAuthenticationHeaders(),
			});
		return response;
	}

	/**
	 * Lists pull requests for the given repository.
	 */
	public async getPullRequests(owner: string, repo: string, pullRequestParams: GetPullRequestParams): Promise<AxiosResponse<Octokit.PullsListResponseItem[]>> {
		return await this.get<Octokit.PullsListResponseItem[]>(`/repos/:owner/:repo/pulls`, pullRequestParams, {
			owner,
			repo
		});
	}

	/**
	 * Get a single pull request for the given repository.
	 */
	// TODO: add a unit test
	public async getPullRequest(owner: string, repo: string, pullNumber: string): Promise<AxiosResponse<Octokit.PullsGetResponse>> {
		return await this.get<Octokit.PullsGetResponse>(`/repos/:owner/:repo/pulls/:pullNumber`, {}, {
			owner,
			repo,
			pullNumber
		});
	}

	/**
	 * Get publicly available information for user with given username.
	 */
	// TODO: add a unit test
	public getUserByUsername = async (username: string): Promise<AxiosResponse<Octokit.UsersGetByUsernameResponse>> => {
		return await this.get<Octokit.UsersGetByUsernameResponse>(`/users/:username`, {}, {
			username
		});
	}

	/**
	 * Get a single commit for the given repository.
	 */
	public getCommit = async (owner: string, repo: string, ref: string): Promise<AxiosResponse<Octokit.ReposGetCommitResponse>> => {
		return await this.get<Octokit.ReposGetCommitResponse>(`/repos/:owner/:repo/commits/:ref`, {}, {
			owner,
			repo,
			ref
		});
	}

	public async getNumberOfReposForInstallation(): Promise<number> {
<<<<<<< HEAD
		const response = await this.graphql<AxiosResponse>(`
			query {
				viewer {
					repositories {
						totalCount
					}
				}
			}`);
=======
		const response = await this.graphql(ViewerRepositoryCountQuery);
>>>>>>> d318e72c

		return response?.data?.data?.viewer?.repositories?.totalCount as number;
	}

}<|MERGE_RESOLUTION|>--- conflicted
+++ resolved
@@ -99,7 +99,7 @@
 		return response;
 	}
 
-	public async graphql<T>(query: string, variables?: Record<string, string | number | undefined>): Promise<AxiosResponse<T>> {
+	public async graphql<T>(query: string, variables?: Record<string, string | number | undefined>): Promise<AxiosResponse> {
 		const response = await this.axios.post<T>("https://api.github.com/graphql",
 			{
 				query,
@@ -155,18 +155,7 @@
 	}
 
 	public async getNumberOfReposForInstallation(): Promise<number> {
-<<<<<<< HEAD
-		const response = await this.graphql<AxiosResponse>(`
-			query {
-				viewer {
-					repositories {
-						totalCount
-					}
-				}
-			}`);
-=======
 		const response = await this.graphql(ViewerRepositoryCountQuery);
->>>>>>> d318e72c
 
 		return response?.data?.data?.viewer?.repositories?.totalCount as number;
 	}
