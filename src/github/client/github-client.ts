--- conflicted
+++ resolved
@@ -179,11 +179,7 @@
 		return response?.data?.data?.viewer?.repositories?.totalCount;
 	}
 
-<<<<<<< HEAD
-	public async getBranchesPage(owner: string, repoName: string, perPage?: number, cursor?: string) : Promise<GetBranchesResponse> {
-=======
 	public async getBranchesPage(owner: string, repoName: string, perPage?: number, cursor?: string): Promise<GetBranchesResponse> {
->>>>>>> 759a8a06
 		const response = await this.graphql<GetBranchesResponse>(GetBranchesQuery,
 			{
 				owner: owner,
@@ -195,16 +191,6 @@
 	}
 
 	/**
-<<<<<<< HEAD
-	 * Get the repositiry contents from PATH
-	 */
-	public async getRepositoryContent(owner: string, repo: string, path: string) : Promise<AxiosResponse<Octokit.ReposGetContentsResponse>>  {
-		return await this.get<Octokit.ReposGetContentsResponse>(`/repos/:owner/:repo/contents/:path`, {}, {
-			owner,
-			repo,
-			path
-		});
-=======
 	 * Get a file at a given path from a repository.
 	 * Returns null if the file does not exist.
 	 */
@@ -224,6 +210,5 @@
 				throw err;
 			}
 		}
->>>>>>> 759a8a06
 	}
 }