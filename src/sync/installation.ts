/* eslint-disable @typescript-eslint/no-explicit-any */
import { Repositories, Repository, RepositoryData, Subscription, SyncStatus } from "models/subscription";
import { RepoSyncState } from "models/reposyncstate";
import { getJiraClient } from "../jira/client/jira-client";
import { getRepositorySummary } from "./jobs";
import { enhanceOctokit, RateLimitingError as OldRateLimitingError } from "config/enhance-octokit";
import { statsd } from "config/statsd";
import { getPullRequestTask } from "./pull-request";
import { getBranchTask } from "./branches";
import { getCommitTask } from "./commits";
import { getBuildTask } from "./build";
import { getDeploymentTask } from "./deployment";
import { Application, GitHubAPI } from "probot";
import { metricSyncStatus, metricTaskStatus } from "config/metric-names";
import { isBlocked, booleanFlag, BooleanFlags, stringFlag, StringFlags } from "config/feature-flags";
import Logger from "bunyan";
import { Deduplicator, DeduplicatorResult, RedisInProgressStorageWithTimeout } from "./deduplicator";
import IORedis from "ioredis";
import { getRedisInfo } from "config/redis-info";
import { GitHubInstallationClient } from "../github/client/github-installation-client";
import { BackfillMessagePayload } from "../sqs/backfill";
import { Hub } from "@sentry/types/dist/hub";
import { sqsQueues } from "../sqs/queues";
import { RateLimitingError } from "../github/client/github-client-errors";
import { getRepositoryTask } from "~/src/sync/discovery";
import { createInstallationClient } from "~/src/util/get-github-client-config";
<<<<<<< HEAD
import { intersection } from "lodash";
=======
import { getCloudOrServerFromGitHubAppId } from "utils/get-cloud-or-server";
>>>>>>> e1d95b3c

const tasks: TaskProcessors = {
	repository: getRepositoryTask,
	pull: getPullRequestTask,
	branch: getBranchTask,
	commit: getCommitTask,
	build: getBuildTask,
	deployment: getDeploymentTask
};

interface TaskProcessors {
	[task: string]: (
		logger: Logger,
		github: GitHubAPI,
		gitHubInstallationClient: GitHubInstallationClient,
		jiraHost: string,
		repository: Repository,
		cursor?: string | number,
		perPage?: number,
		messagePayload?: Record<string, any>
	) => Promise<TaskPayload>;
}

export interface TaskPayload<E = any, P = any> {
	edges?: E[];
	jiraPayload?: P;
}

export type TaskType = "repository" | "pull" | "commit" | "branch" | "build" | "deployment";
const taskTypes: TaskType[] = ["pull", "branch", "commit", "build", "deployment"];

export const sortedRepos = (repos: Repositories): [string, RepositoryData][] =>
	Object.entries(repos).sort(
		(a, b) =>
			new Date(b[1].repository?.updated_at || 0).getTime() -
			new Date(a[1].repository?.updated_at || 0).getTime()
	);

<<<<<<< HEAD
export const getTargetTasks = async (jiraHost: string, targetTasks?: TaskType[]): Promise<TaskType[]> => {
	// For a single selection task
	if (targetTasks) {
		return targetTasks;
	}

	// flag defaults to all tasks
	const filteredTasks = await stringFlag(StringFlags.TARGET_BACKFILL_TASKS, "*", jiraHost);
	if (filteredTasks === "*") {
		return taskTypes;
	}
=======
const getNextTask = async (subscription: Subscription): Promise<Task | undefined> => {
	const tasks = taskTypes;
>>>>>>> e1d95b3c

	const flaggedTasks = filteredTasks.split(",") as TaskType[];
	return intersection(taskTypes, flaggedTasks);
};

// eslint-disable-next-line @typescript-eslint/no-unused-vars
const getNextTask = async (subscription: Subscription, jiraHost: string, targetTasks?: TaskType[]): Promise<Task | undefined> => {
	const tasks = await getTargetTasks(jiraHost, targetTasks);

	console.log("I ONLY ALLOW THE FOLLOWING 333");
	console.log("I ONLY ALLOW THE FOLLOWING 33");
	console.log(Date.now());
	console.log("I ONLY ALLOW THE FOLLOWING 333");
	console.log("I ONLY ALLOW THE FOLLOWING 333");
	console.log(tasks);
	if (subscription.repositoryStatus !== "complete") {
		return {
			task: "repository",
			repositoryId: 0,
			repository: {} as Repository,
			cursor: subscription.repositoryCursor
		};
	}

	const repos = await RepoSyncState.findAllFromSubscription(subscription, { order: [["repoUpdatedAt", "DESC"]] });
	const sorted: [number, RepositoryData][] = repos.map(repo => [repo.repoId, repo.toRepositoryData()]);

	for (const [repositoryId, repoData] of sorted) {
		const task = tasks.find(
			(taskType) => repoData[getStatusKey(taskType)] === undefined || repoData[getStatusKey(taskType)] === "pending"
		);
		if (!task) continue;
		const { repository, [getCursorKey(task)]: cursor } = repoData;
		return {
			task,
			repositoryId: repositoryId,
			repository: repository as Repository,
			cursor: cursor as any
		};
	}
	return undefined;
};

export interface Task {
	task: TaskType;
	repositoryId: number;
	repository: Repository;
	cursor?: string | number;
}

const upperFirst = (str: string) =>
	str.substring(0, 1).toUpperCase() + str.substring(1);
const getCursorKey = (type: TaskType) => type === "repository" ? `${type}Cursor` : `last${upperFirst(type)}Cursor`;
const getStatusKey = (type: TaskType) => `${type}Status`;

// Exported for testing
export const updateJobStatus = async (
	data: BackfillMessagePayload,
	taskPayload: TaskPayload,
	task: TaskType,
	repositoryId: number,
	logger: Logger,
	scheduleNextTask: (delay) => void
): Promise<void> => {
	const { installationId, jiraHost, targetTasks } = data;
	// Get a fresh subscription instance
	const subscription = await Subscription.getSingleInstallation(
		jiraHost,
		installationId
	);

	// handle promise rejection when an org is removed during a sync
	if (!subscription) {
		logger.info("Organization has been deleted. Other active syncs will continue.");
		return;
	}
	const { edges } = taskPayload;
	const isComplete = !edges?.length;

	const status = isComplete ? "complete" : "pending";

	logger.info({ status }, "Updating job status");
	await subscription.updateRepoSyncStateItem(repositoryId, getStatusKey(task), status);

	if (!isComplete) {
		// there's more data to get
		await subscription.updateRepoSyncStateItem(repositoryId, getCursorKey(task), edges[edges.length - 1].cursor);
		scheduleNextTask(0);
		// no more data (last page was processed of this job type)
<<<<<<< HEAD
	} else if (!(await getNextTask(subscription, jiraHost, targetTasks))) {
=======
	} else if (!(await getNextTask(subscription))) {
>>>>>>> e1d95b3c
		await subscription.update({ syncStatus: SyncStatus.COMPLETE });
		const endTime = Date.now();
		const startTime = data?.startTime || 0;
		const timeDiff = startTime ? endTime - Date.parse(startTime) : 0;
		const gitHubVersion = getCloudOrServerFromGitHubAppId(subscription.gitHubAppId);

		if (startTime) {
			// full_sync measures the duration from start to finish of a complete scan and sync of github issues translated to tickets
			// startTime will be passed in when this sync job is queued from the discovery
			statsd.histogram(metricSyncStatus.fullSyncDuration, timeDiff, { gitHubVersion });
		}

		logger.info({ startTime, endTime, timeDiff, gitHubVersion }, "Sync status is complete");
	} else {
		logger.info("Sync status is pending");
		scheduleNextTask(0);
	}
};

const getEnhancedGitHub = async (app: Application, installationId) =>
	enhanceOctokit(await app.auth(installationId));

/**
 * Determines if an an error returned by the GitHub API means that we should retry it
 * with a smaller request (i.e. with fewer pages).
 * @param err the error thrown by Octokit.
 */
export const isRetryableWithSmallerRequest = async (err): Promise<boolean> => {
	if (await booleanFlag(BooleanFlags.RETRY_ALL_ERRORS, false)) {
		return err?.isRetryable || false;
	}
	if (err?.errors) {
		const retryableErrors = err?.errors?.find(
			(error) => "MAX_NODE_LIMIT_EXCEEDED" == error.type ||
				error.message?.startsWith("Something went wrong while executing your query")
		);

		return !!retryableErrors;
	}
	return err?.isRetryable || false;
};

// Checks if parsed error type is NOT_FOUND / status is 404 which come from 2 different sources
// - GraphqlError: https://github.com/octokit/graphql.js/tree/master#errors
// - RequestError: https://github.com/octokit/request.js/blob/5cef43ea4008728139686b6e542a62df28bb112a/src/fetch-wrapper.ts#L77
export const isNotFoundError = (
	err: any,
	logger: Logger
): boolean | undefined => {
	const isNotFoundErrorType =
		err?.errors && err.errors?.filter((error) => error.type === "NOT_FOUND");

	const isNotFoundError = isNotFoundErrorType?.length > 0 || err?.status === 404;

	isNotFoundError &&
	logger.info("Repository deleted after discovery, skipping initial sync");

	return isNotFoundError;
};

// TODO: type queues
async function doProcessInstallation(app, data: BackfillMessagePayload, sentry: Hub, installationId: number, jiraHost: string, logger: Logger, scheduleNextTask: (delayMs) => void): Promise<void> {
	const subscription = await Subscription.getSingleInstallation(
		jiraHost,
		installationId
	);
	// TODO: should this reject instead? it's just ignoring an error
	if (!subscription) return;

	const jiraClient = await getJiraClient(
		subscription.jiraHost,
		installationId,
		logger
	);

	const gitHubInstallationClient = await createInstallationClient(installationId, jiraHost, logger);
	const github = await getEnhancedGitHub(app, installationId);
<<<<<<< HEAD
	const nextTask = await getNextTask(subscription, jiraHost, data.targetTasks);
=======
	const nextTask = await getNextTask(subscription);
	const gitHubVersion = getCloudOrServerFromGitHubAppId(subscription.gitHubAppId);
>>>>>>> e1d95b3c

	if (!nextTask) {
		await subscription.update({ syncStatus: "COMPLETE" });
		statsd.increment(metricSyncStatus.complete, { gitHubVersion });
		logger.info({ gitHubVersion }, "Sync complete");

		return;
	}

	await subscription.update({ syncStatus: "ACTIVE" });

	const { task, cursor, repositoryId } = nextTask;
	let { repository } = nextTask;

	if (!nextTask.repository && repositoryId) {
		// Old records don't have this info. New ones have it
		const { data: repo } = await booleanFlag(BooleanFlags.USE_NEW_GITHUB_CLIENT_FOR_GET_REPO, false, subscription.jiraHost) ?
			await gitHubInstallationClient.getRepository(nextTask.repositoryId) :
			await github.request("GET /repositories/:id", {
				id: nextTask.repositoryId
			});

		repository = getRepositorySummary(repo);
		await subscription.updateSyncState({
			repos: {
				[repository.id]: {
					repository
				}
			}
		});
	}

	//TODO ARC-582 log task only if detailed logging enabled
	logger.info({ task: nextTask }, "Starting task");

	const processor = tasks[task];

	const execute = async (): Promise<TaskPayload> => {
		for (const perPage of [20, 10, 5, 1]) {
			// try for decreasing page sizes in case GitHub returns errors that should be retryable with smaller requests
			try {
				return await processor(logger, github, gitHubInstallationClient, jiraHost, repository, cursor, perPage, data);
			} catch (err) {
				// TODO - need a better way to manage GitHub errors globally
				// In the event that the customer has not accepted the required permissions.
				// We will continue to process the data per usual while omitting the tasks the app does not have access too.
				// The GraphQL errors do not return a status so we check 403 or undefined
				if ((err.status === 403 || err.status === undefined) && err.message?.includes("Resource not accessible by integration")) {
					await subscription?.update({ syncWarning: `Invalid permissions for ${task} task` });
					logger.error({ err }, `Invalid permissions for ${task} task`);
					// Return undefined objects so the sync can complete while skipping this task
					return { edges: undefined, jiraPayload: undefined };
				}
				logger.error({
					err,
					payload: data,
					github,
					repository,
					cursor,
					task
				}, `Error processing job with page size ${perPage}, retrying with next smallest page size`);
				if (!(await isRetryableWithSmallerRequest(err))) {
					// error is not retryable, re-throwing it
					throw err;
				}
				// error is retryable, retrying with next smaller page size
			}
		}
		logger.error({ jiraHost, installationId, repositoryId: nextTask.repositoryId, task }, "Error processing task");
		throw new Error(`Error processing task: installationId=${installationId}, repositoryId=${nextTask.repositoryId}, task=${task}`);
	};

	try {
		const taskPayload = await execute();
		if (taskPayload.jiraPayload) {
			try {
				switch (task) {
					case "build":
						await jiraClient.workflow.submit(taskPayload.jiraPayload, {
							preventTransitions: true,
							operationType: "BACKFILL"
						});
						break;
					case "deployment":
						await jiraClient.deployment.submit(taskPayload.jiraPayload, {
							preventTransitions: true,
							operationType: "BACKFILL"
						});
						break;
					default:
						await jiraClient.devinfo.repository.update(taskPayload.jiraPayload, {
							preventTransitions: true,
							operationType: "BACKFILL"
						});
				}
			} catch (err) {
				if (err?.response?.status === 400) {
					sentry.setExtra(
						"Response body",
						err.response.data.errorMessages
					);
					sentry.setExtra("Jira payload", err.response.data.jiraPayload);
				}

				if (err.request) {
					sentry.setExtra("Request", {
						host: err.request.domain,
						path: err.request.path,
						method: err.request.method
					});
				}

				if (err.response) {
					sentry.setExtra("Response", {
						status: err.response.status,
						statusText: err.response.statusText,
						body: err.response.body
					});
				}

				throw err;
			}
		}

		await updateJobStatus(
			data,
			taskPayload,
			task,
			nextTask.repositoryId,
			logger,
			scheduleNextTask
		);

		statsd.increment(metricTaskStatus.complete, [`type: ${nextTask.task}`, `gitHubVersion: ${gitHubVersion}`]);

	} catch (err) {
		await handleBackfillError(err, data, nextTask, subscription, logger, scheduleNextTask);
	}
}

/**
 * Handles an error and takes action based on the error type and parameters
 */
export const handleBackfillError = async (err,
	data: BackfillMessagePayload,
	nextTask: Task,
	subscription: Subscription,
	logger: Logger,
	scheduleNextTask: (delayMs: number) => void): Promise<void> => {

	const isRateLimitError = (err instanceof RateLimitingError || err instanceof OldRateLimitingError) || Number(err?.headers?.["x-ratelimit-remaining"]) == 0;

	if (isRateLimitError) {
		const rateLimit = (err instanceof RateLimitingError || err instanceof OldRateLimitingError) ? err.rateLimitReset : Number(err?.headers?.["x-ratelimit-reset"]);
		const delay = Math.max(rateLimit * 1000 - Date.now(), 0);

		if (delay) {
			// if not NaN or 0
			logger.info({ delay }, `Delaying job for ${delay}ms`);
			scheduleNextTask(delay);
		} else {
			//Retry immediately if rate limiting reset already
			logger.info("Rate limit was reset already. Scheduling next task");
			scheduleNextTask(0);
		}
		return;
	}

	if (String(err).includes("connect ETIMEDOUT")) {
		// There was a network connection issue.
		// Add the job back to the queue with a 5 second delay
		logger.warn("ETIMEDOUT error, retrying in 5 seconds");
		scheduleNextTask(5_000);
		return;
	}

	if (
		String(err.message).includes(
			"You have triggered an abuse detection mechanism"
		)
	) {
		// Too much server processing time, wait 60 seconds and try again
		logger.warn("Abuse detection triggered. Retrying in 60 seconds");
		scheduleNextTask(60_000);
		return;
	}

	// Continue sync when a 404/NOT_FOUND is returned
	if (isNotFoundError(err, logger)) {
		// No edges left to process since the repository doesn't exist
		await updateJobStatus(data, { edges: [] }, nextTask.task, nextTask.repositoryId, logger, scheduleNextTask);
		return;
	}

	logger.error({ err }, "Task failed, continuing with next task");

	await markCurrentRepositoryAsFailedAndContinue(subscription, nextTask, scheduleNextTask);
};

export const markCurrentRepositoryAsFailedAndContinue = async (subscription: Subscription, nextTask: Task, scheduleNextTask: (delayMs: number) => void): Promise<void> => {
	// marking the current task as failed
	await subscription.updateRepoSyncStateItem(nextTask.repositoryId, getStatusKey(nextTask.task as TaskType), "failed");
	const gitHubVersion = getCloudOrServerFromGitHubAppId(subscription.gitHubAppId);
	statsd.increment(metricTaskStatus.failed, [`type: ${nextTask.task}`, `gitHubVersion: ${gitHubVersion}`]);

	// queueing the job again to pick up the next task
	scheduleNextTask(0);
};

// Export for unit testing. TODO: consider improving encapsulation by making this logic as part of Deduplicator, if needed
export async function maybeScheduleNextTask(
	jobData: BackfillMessagePayload,
	nextTaskDelaysMs: Array<number>,
	logger: Logger
) {
	if (nextTaskDelaysMs.length > 0) {
		nextTaskDelaysMs.sort().reverse();
		if (nextTaskDelaysMs.length > 1) {
			logger.warn("Multiple next jobs were scheduled, scheduling one with the highest priority");
		}
		const delayMs = nextTaskDelaysMs.shift();
		logger.info("Scheduling next job with a delay = " + delayMs);
		await sqsQueues.backfill.sendMessage(jobData, Math.ceil((delayMs || 0) / 1000), logger);
	}
}

const redis = new IORedis(getRedisInfo("installations-in-progress"));

const RETRY_DELAY_BASE_SEC = 60;
export const processInstallation =
	(app: Application) => {
		const inProgressStorage = new RedisInProgressStorageWithTimeout(redis);
		const deduplicator = new Deduplicator(
			inProgressStorage, 1_000
		);

		return async (data: BackfillMessagePayload, sentry: Hub, logger: Logger): Promise<void> => {
			const { installationId, jiraHost } = data;

			logger.child({ gitHubInstallationId: installationId, jiraHost });

			try {
				if (await isBlocked(installationId, logger)) {
					logger.warn("blocking installation job");
					return;
				}

				sentry.setUser({
					gitHubInstallationId: installationId,
					jiraHost
				});

				const nextTaskDelaysMs: Array<number> = [];

				const result = await deduplicator.executeWithDeduplication(
					"i-" + installationId + "-" + jiraHost,
					() => doProcessInstallation(app, data, sentry, installationId, jiraHost, logger, (delay: number) =>
						nextTaskDelaysMs.push(delay)
					));

				switch (result) {
					case DeduplicatorResult.E_OK:
						logger.info("Job was executed by deduplicator");
						maybeScheduleNextTask(data, nextTaskDelaysMs, logger);
						break;
					case DeduplicatorResult.E_NOT_SURE_TRY_AGAIN_LATER: {
						logger.warn("Possible duplicate job was detected, rescheduling");
						await sqsQueues.backfill.sendMessage(data, RETRY_DELAY_BASE_SEC, logger);
						break;
					}
					case DeduplicatorResult.E_OTHER_WORKER_DOING_THIS_JOB: {
						logger.warn("Duplicate job was detected, rescheduling");
						// There could be one case where we might be losing the message even if we are sure that another worker is doing the work:
						// Worker A - doing a long-running task
						// Redis/SQS - reports that the task execution takes too long and sends it to another worker
						// Worker B - checks the status of the task and sees that the Worker A is actually doing work, drops the message
						// Worker A dies (e.g. node is rotated).
						// In this situation we have a staled job since no message is on the queue an noone is doing the processing.
						//
						// Always rescheduling should be OK given that only one worker is working on the task right now: even if we
						// gather enough messages at the end of the queue, they all will be processed very quickly once the sync
						// is finished.
						await sqsQueues.backfill.sendMessage(data, RETRY_DELAY_BASE_SEC + RETRY_DELAY_BASE_SEC * Math.random(), logger);
						break;
					}
				}
			} catch (err) {
				logger.warn({ err }, "Process installation failed");
			}
		};
	};<|MERGE_RESOLUTION|>--- conflicted
+++ resolved
@@ -1,4 +1,8 @@
 /* eslint-disable @typescript-eslint/no-explicit-any */
+import { intersection } from "lodash";
+import Logger from "bunyan";
+import IORedis from "ioredis";
+import { Application, GitHubAPI } from "probot";
 import { Repositories, Repository, RepositoryData, Subscription, SyncStatus } from "models/subscription";
 import { RepoSyncState } from "models/reposyncstate";
 import { getJiraClient } from "../jira/client/jira-client";
@@ -10,12 +14,9 @@
 import { getCommitTask } from "./commits";
 import { getBuildTask } from "./build";
 import { getDeploymentTask } from "./deployment";
-import { Application, GitHubAPI } from "probot";
 import { metricSyncStatus, metricTaskStatus } from "config/metric-names";
 import { isBlocked, booleanFlag, BooleanFlags, stringFlag, StringFlags } from "config/feature-flags";
-import Logger from "bunyan";
 import { Deduplicator, DeduplicatorResult, RedisInProgressStorageWithTimeout } from "./deduplicator";
-import IORedis from "ioredis";
 import { getRedisInfo } from "config/redis-info";
 import { GitHubInstallationClient } from "../github/client/github-installation-client";
 import { BackfillMessagePayload } from "../sqs/backfill";
@@ -24,11 +25,7 @@
 import { RateLimitingError } from "../github/client/github-client-errors";
 import { getRepositoryTask } from "~/src/sync/discovery";
 import { createInstallationClient } from "~/src/util/get-github-client-config";
-<<<<<<< HEAD
-import { intersection } from "lodash";
-=======
 import { getCloudOrServerFromGitHubAppId } from "utils/get-cloud-or-server";
->>>>>>> e1d95b3c
 
 const tasks: TaskProcessors = {
 	repository: getRepositoryTask,
@@ -67,7 +64,6 @@
 			new Date(a[1].repository?.updated_at || 0).getTime()
 	);
 
-<<<<<<< HEAD
 export const getTargetTasks = async (jiraHost: string, targetTasks?: TaskType[]): Promise<TaskType[]> => {
 	// For a single selection task
 	if (targetTasks) {
@@ -79,10 +75,6 @@
 	if (filteredTasks === "*") {
 		return taskTypes;
 	}
-=======
-const getNextTask = async (subscription: Subscription): Promise<Task | undefined> => {
-	const tasks = taskTypes;
->>>>>>> e1d95b3c
 
 	const flaggedTasks = filteredTasks.split(",") as TaskType[];
 	return intersection(taskTypes, flaggedTasks);
@@ -172,11 +164,7 @@
 		await subscription.updateRepoSyncStateItem(repositoryId, getCursorKey(task), edges[edges.length - 1].cursor);
 		scheduleNextTask(0);
 		// no more data (last page was processed of this job type)
-<<<<<<< HEAD
 	} else if (!(await getNextTask(subscription, jiraHost, targetTasks))) {
-=======
-	} else if (!(await getNextTask(subscription))) {
->>>>>>> e1d95b3c
 		await subscription.update({ syncStatus: SyncStatus.COMPLETE });
 		const endTime = Date.now();
 		const startTime = data?.startTime || 0;
@@ -254,12 +242,8 @@
 
 	const gitHubInstallationClient = await createInstallationClient(installationId, jiraHost, logger);
 	const github = await getEnhancedGitHub(app, installationId);
-<<<<<<< HEAD
 	const nextTask = await getNextTask(subscription, jiraHost, data.targetTasks);
-=======
-	const nextTask = await getNextTask(subscription);
 	const gitHubVersion = getCloudOrServerFromGitHubAppId(subscription.gitHubAppId);
->>>>>>> e1d95b3c
 
 	if (!nextTask) {
 		await subscription.update({ syncStatus: "COMPLETE" });
