--- conflicted
+++ resolved
@@ -178,11 +178,7 @@
 const doProcessInstallation = async (data: BackfillMessagePayload, sentry: Hub, gitHubInstallationId: number, jiraHost: string, logger: Logger, scheduleNextTask: (delayMs) => void): Promise<void> => {
 	const subscription = await Subscription.getSingleInstallation(
 		jiraHost,
-<<<<<<< HEAD
 		gitHubInstallationId,
-=======
-		installationId,
->>>>>>> c08f741b
 		data.gitHubAppConfig?.gitHubAppId
 	);
 
