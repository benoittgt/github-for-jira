--- conflicted
+++ resolved
@@ -8,11 +8,8 @@
 	subscription: Subscription,
 	logger: Logger,
 	syncType?: "full" | "partial",
-<<<<<<< HEAD
+	commitHistoryDepth?: number,
 	targetTasks?: TaskType[]
-=======
-	commitHistoryDepth?: number
->>>>>>> 3c782ea6
 ): Promise<void> {
 	let fullSyncStartTime;
 	const { gitHubInstallationId: installationId, jiraHost } = subscription;
@@ -35,14 +32,11 @@
 	}
 
 	// Start sync
-<<<<<<< HEAD
 	await sqsQueues.backfill.sendMessage({
 		installationId,
 		jiraHost,
 		startTime: fullSyncStartTime,
+		commitHistoryDepth,
 		targetTasks
 	}, 0, logger);
-=======
-	await sqsQueues.backfill.sendMessage({ installationId, jiraHost, startTime: fullSyncStartTime, commitHistoryDepth }, 0, logger);
->>>>>>> 3c782ea6
 }