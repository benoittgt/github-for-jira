--- conflicted
+++ resolved
@@ -45,6 +45,7 @@
 		}
 
 		const logUrl = firstNonInactiveStatus?.logUrl || deployment.latestStatus?.logUrl;
+    const environmentUrl = deployment.latestStatus?.environmentUrl;
 
 		const deploymentStatus = {
 			repository: deployment.repository,
@@ -59,17 +60,11 @@
 			deployment_status: {
 				environment: deployment.environment,
 				id: deployment.databaseId,
-<<<<<<< HEAD
-				target_url: deployment.latestStatus?.logUrl,
-				environment_url: deployment.latestStatus?.environmentUrl,
-				updated_at: deployment.latestStatus?.updatedAt,
-				state: deployment.latestStatus?.state
-=======
 				target_url: logUrl,
+        environment_url: environmentUrl,
 				created_at: firstNonInactiveStatus?.createdAt || deployment.latestStatus?.createdAt,
 				updated_at: firstNonInactiveStatus?.updatedAt || deployment.latestStatus?.updatedAt,
 				state: firstNonInactiveStatus?.state?.toLowerCase() || deployment.latestStatus?.state
->>>>>>> 313bd856
 			}
 		} as any as DeploymentStatusEvent;
 
