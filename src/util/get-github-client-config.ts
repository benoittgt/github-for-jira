--- conflicted
+++ resolved
@@ -19,47 +19,16 @@
 
 export async function getGitHubApiUrl(gitHubInstallationId: number, jiraHost: string) {
 	const gitHubClientConfig = await getGitHubClientConfig(gitHubInstallationId);
-<<<<<<< HEAD
-=======
-
->>>>>>> 9b50bf62
-	return await booleanFlag(BooleanFlags.GHE_SERVER, true, jiraHost) && gitHubClientConfig
+	return await booleanFlag(BooleanFlags.GHE_SERVER, false, jiraHost) && gitHubClientConfig
 		? `${gitHubClientConfig.baseUrl}`
 		: GITHUB_CLOUD_API_BASEURL;
 }
 
 const getGitHubClientConfig = async (gitHubInstallationId: number): Promise<GitHubClientConfig> => {
-<<<<<<< HEAD
 	const subscription = await Subscription.getAllForGitHubInstallationId(gitHubInstallationId);
 	const gitHubAppId = subscription?.length && subscription.map(sub => sub.gitHubAppId)[0];
 	const gitHubServerApp = gitHubAppId && await GitHubServerApp.getForGitHubServerAppId(gitHubAppId);
 	const gitHubServerAppBaseUrl = gitHubServerApp && gitHubServerApp.githubBaseUrl;
-=======
-	// will return a separate array for each gh app id
-	// TODO check when there are no subscriptions (no connected orgs)
-	/* Scenarios:
-		1. Only connected to cloud
-			- customer has connected to at least one org in cloud.
-			- gitHubAppId in Subscriptions is null for each entry
-			- easy peasy: this is a cloud customer, let's return the cloud hostname and baseurl
-		2. Only connected to server
-			- customer has connected to at least one org in their internal instance
-			- gitHubAppId in Subscriptions will all have a value (could be the same id or different: depends on whether they choose to use 1 app for their company or multiple)
-			- pretty simple: when get 1 gitHubAppId to query the GitHubServerApps table and get the GHE base url (all gitHubAppIds will effectively point to the same url)
-		3. I'm a customer that is connected to both cloud AND server
-		 - customer has already connected to orgs in both cloud and server
-		 - some Subscription entries will have gitHubAppId of null
-		 - other Subscritpion entries will have gitHubAppId with a value (again, could be the same for all Sub entries or different)
-		 - ???? what do we do here? this function is called in numerous places including the GH oauth router. How do I define which hostname and baseUrl to set?
-
-	*/
-	const subscription = await Subscription.getAllForGitHubInstallationId(gitHubInstallationId);
-	const gitHubAppId = 1;
-
-
-	const gitHubServerApp = gitHubAppId && await GitHubServerApp.getForGitHubServerAppId(gitHubAppId);
-	const gitHubServerAppBaseUrl = gitHubServerApp?.githubBaseUrl;
->>>>>>> 9b50bf62
 
 	return gitHubServerAppBaseUrl
 		? {
@@ -74,11 +43,7 @@
 
 export async function getGitHubHostname(gitHubInstallationId: number, jiraHost: string) {
 	const gitHubClientConfig = await getGitHubClientConfig(gitHubInstallationId);
-<<<<<<< HEAD
-=======
-
->>>>>>> 9b50bf62
-	return await booleanFlag(BooleanFlags.GHE_SERVER, true, jiraHost) && gitHubClientConfig
+	return await booleanFlag(BooleanFlags.GHE_SERVER, false, jiraHost) && gitHubClientConfig
 		? gitHubClientConfig.hostname
 		: GITHUB_CLOUD_HOSTNAME;
 }
@@ -89,7 +54,7 @@
  */
 export async function createAppClient(githubInstallationId: number, logger: Logger, jiraHost: string): Promise<GitHubAppClient> {
 	const gitHubClientConfig = await getGitHubClientConfig(githubInstallationId);
-	return await booleanFlag(BooleanFlags.GHE_SERVER, true, jiraHost)
+	return await booleanFlag(BooleanFlags.GHE_SERVER, false, jiraHost)
 		? new GitHubAppClient(logger, gitHubClientConfig.baseUrl)
 		: new GitHubAppClient(logger);
 }
@@ -100,7 +65,7 @@
  */
 export async function createInstallationClient(githubInstallationId: number, logger: Logger, jiraHost: string): Promise<GitHubInstallationClient> {
 	const gitHubClientConfig = await getGitHubClientConfig(githubInstallationId);
-	return await booleanFlag(BooleanFlags.GHE_SERVER, true, jiraHost)
+	return await booleanFlag(BooleanFlags.GHE_SERVER, false, jiraHost)
 		? new GitHubInstallationClient(getCloudInstallationId(githubInstallationId, gitHubClientConfig.baseUrl), logger, gitHubClientConfig.baseUrl)
 		: new GitHubInstallationClient(getCloudInstallationId(githubInstallationId), logger);
 }
@@ -110,7 +75,7 @@
  */
 export async function createUserClient(gitHubInstallationId: number, githubToken: string, logger: Logger, jiraHost: string): Promise<GitHubUserClient> {
 	const gitHubClientConfig = await getGitHubClientConfig(gitHubInstallationId);
-	return await booleanFlag(BooleanFlags.GHE_SERVER, true, jiraHost)
+	return await booleanFlag(BooleanFlags.GHE_SERVER, false, jiraHost)
 		? new GitHubUserClient(githubToken, logger, gitHubClientConfig.baseUrl)
 		: new GitHubUserClient(githubToken, logger);
 }
