--- conflicted
+++ resolved
@@ -17,20 +17,14 @@
 	baseUrl: string;
 }
 
-<<<<<<< HEAD
 export async function getGitHubApiUrl(gitHubInstallationId: number, jiraHost: string) {
 	const gitHubClientConfig = await getGitHubClientConfigFromGitHubInstallationId(gitHubInstallationId);
-=======
-export async function getGitHubApiUrl(jiraHost: string) {
-	const gitHubClientConfig = await getGitHubClientConfig(jiraHost);
 
->>>>>>> 7359eb9d
 	return await booleanFlag(BooleanFlags.GHE_SERVER, false, jiraHost) && gitHubClientConfig
 		? `${gitHubClientConfig.baseUrl}`
 		: GITHUB_CLOUD_API_BASEURL;
 }
 
-<<<<<<< HEAD
 const getGitHubClientConfigFromGitHubInstallationId = async (gitHubInstallationId: number): Promise<GitHubClientConfig> => {
 	// need to try and remove these ampersands
 	const subscription = gitHubInstallationId && await Subscription.findOneForGitHubInstallationId(gitHubInstallationId);
@@ -53,13 +47,6 @@
 	}
 
 	const gitHubServerAppBaseUrl = gitHubServerApp.githubBaseUrl;
-=======
-const getGitHubClientConfig = async (jiraHost: string): Promise<GitHubClientConfig> => {
-	// TODO: remove duplicate jiraHosts and find issue that causes duplicates
-	const installation = await Installation.getForHost(jiraHost);
-	const gitHubAppId = installation?.githubAppId;
-	const gitHubServerApp = gitHubAppId && await GitHubServerApp.getForGitHubServerAppId(gitHubAppId);
->>>>>>> 7359eb9d
 
 	return gitHubServerApp
 		? {
@@ -72,14 +59,8 @@
 		};
 };
 
-<<<<<<< HEAD
 export async function getGitHubHostname(gitHubInstallationId: number, jiraHost: string) {
 	const gitHubClientConfig = await getGitHubClientConfigFromGitHubInstallationId(gitHubInstallationId);
-=======
-export async function getGitHubHostname(jiraHost: string) {
-	const gitHubClientConfig = await getGitHubClientConfig(jiraHost);
-
->>>>>>> 7359eb9d
 	return await booleanFlag(BooleanFlags.GHE_SERVER, false, jiraHost) && gitHubClientConfig
 		? gitHubClientConfig.hostname
 		: GITHUB_CLOUD_HOSTNAME;
@@ -90,13 +71,8 @@
  * Factory function to create a GitHub client that authenticates as the installation of our GitHub app to
  * get all installation or get more info for the app
  */
-<<<<<<< HEAD
-export async function createAppClient(githubInstallationId: number, logger: Logger, jiraHost: string): Promise<GitHubAppClient> {
-	const gitHubClientConfig = await getGitHubClientConfigFromAppId(githubInstallationId);
-=======
-export async function createAppClient(logger: Logger, jiraHost: string): Promise<GitHubAppClient> {
-	const gitHubClientConfig = await getGitHubClientConfig(jiraHost);
->>>>>>> 7359eb9d
+export async function createAppClient(gitHubAppId: number, logger: Logger, jiraHost: string): Promise<GitHubAppClient> {
+	const gitHubClientConfig = await getGitHubClientConfigFromAppId(gitHubAppId);
 	return await booleanFlag(BooleanFlags.GHE_SERVER, false, jiraHost)
 		? new GitHubAppClient(logger, gitHubClientConfig.baseUrl)
 		: new GitHubAppClient(logger);
@@ -106,13 +82,8 @@
  * Factory function to create a GitHub client that authenticates as the installation of our GitHub app to get
  * information specific to an organization.
  */
-<<<<<<< HEAD
 export async function createInstallationClient(githubInstallationId: number, logger: Logger, jiraHost: string): Promise<GitHubInstallationClient> {
 	const gitHubClientConfig = await getGitHubClientConfigFromGitHubInstallationId(githubInstallationId);
-=======
-export async function createInstallationClient(githubInstallationId: number, jiraHost: string, logger: Logger): Promise<GitHubInstallationClient> {
-	const gitHubClientConfig = await getGitHubClientConfig(jiraHost);
->>>>>>> 7359eb9d
 	return await booleanFlag(BooleanFlags.GHE_SERVER, false, jiraHost)
 		? new GitHubInstallationClient(getCloudInstallationId(githubInstallationId, gitHubClientConfig.baseUrl), logger, gitHubClientConfig.baseUrl)
 		: new GitHubInstallationClient(getCloudInstallationId(githubInstallationId), logger);
@@ -121,13 +92,8 @@
 /**
  * Factory function to create a GitHub client that authenticates as the user (with a user access token).
  */
-<<<<<<< HEAD
-export async function createUserClient(gitHubInstallationId: number, githubToken: string, logger: Logger, jiraHost: string): Promise<GitHubUserClient> {
-	const gitHubClientConfig = await getGitHubClientConfigFromGitHubInstallationId(gitHubInstallationId);
-=======
-export async function createUserClient(githubToken: string, jiraHost: string, logger: Logger): Promise<GitHubUserClient> {
-	const gitHubClientConfig = await getGitHubClientConfig(jiraHost);
->>>>>>> 7359eb9d
+export async function createUserClient(gitHubAppId: number, githubToken: string, logger: Logger, jiraHost: string): Promise<GitHubUserClient> {
+	const gitHubClientConfig = await getGitHubClientConfigFromAppId(gitHubAppId);
 	return await booleanFlag(BooleanFlags.GHE_SERVER, false, jiraHost)
 		? new GitHubUserClient(githubToken, logger, gitHubClientConfig.baseUrl)
 		: new GitHubUserClient(githubToken, logger);
