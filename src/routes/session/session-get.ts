<<<<<<< HEAD
import { Request, Response } from "express";
=======
import { NextFunction, Request, Response } from "express";
import { createUrlWithQueryString } from "utils/create-url-with-query-string";
>>>>>>> f1f34af0

export const SessionEnterpriseGet = (req: Request, res: Response) => {
	if (!req.params[0]) {
		res.status(400).send("Missing redirect url for session enterprise. Needs to be in format `/session/:redirectUrl`");
		return;
	}

<<<<<<< HEAD
	// TODO: This title is different for different scenarios, need to add the different scenarios
	const titleForLoading = "Redirecting to your GitHub Enterprise Server instance";

	res.render("gitHub-session.hbs", {
		APP_URL: process.env.APP_URL,
		redirectUrl: new URL(req.params[0], process.env.APP_URL).href,
		nonce: res.locals.nonce,
		titleForLoading
	});
};

export const SessionGet = (req: Request, res: Response) => {
	if (!req.params[0]) {
		res.status(400).send("Missing redirect url for session cloud. Needs to be in format `/session/:redirectUrl`");
		return;
	}

	res.render("gitHub-session.hbs", {
		APP_URL: process.env.APP_URL,
		redirectUrl: new URL(req.params[0], process.env.APP_URL).href,
		nonce: res.locals.nonce,
		titleForLoading: "Redirecting to your GitHub Cloud instance"
=======
	const url = createUrlWithQueryString(req, req.params[0]);

	return res.render("session.hbs", {
		title: "Logging you into GitHub",
		APP_URL: process.env.APP_URL,
		redirectUrl: new URL(url, process.env.APP_URL).href,
		nonce: res.locals.nonce
>>>>>>> f1f34af0
	});
};
<|MERGE_RESOLUTION|>--- conflicted
+++ resolved
@@ -1,9 +1,5 @@
-<<<<<<< HEAD
 import { Request, Response } from "express";
-=======
-import { NextFunction, Request, Response } from "express";
 import { createUrlWithQueryString } from "utils/create-url-with-query-string";
->>>>>>> f1f34af0
 
 export const SessionEnterpriseGet = (req: Request, res: Response) => {
 	if (!req.params[0]) {
@@ -11,13 +7,14 @@
 		return;
 	}
 
-<<<<<<< HEAD
+	const url = createUrlWithQueryString(req, req.params[0]);
+
 	// TODO: This title is different for different scenarios, need to add the different scenarios
 	const titleForLoading = "Redirecting to your GitHub Enterprise Server instance";
 
 	res.render("gitHub-session.hbs", {
 		APP_URL: process.env.APP_URL,
-		redirectUrl: new URL(req.params[0], process.env.APP_URL).href,
+		redirectUrl: new URL(url, process.env.APP_URL).href,
 		nonce: res.locals.nonce,
 		titleForLoading
 	});
@@ -28,20 +25,12 @@
 		res.status(400).send("Missing redirect url for session cloud. Needs to be in format `/session/:redirectUrl`");
 		return;
 	}
+	const url = createUrlWithQueryString(req, req.params[0]);
 
 	res.render("gitHub-session.hbs", {
 		APP_URL: process.env.APP_URL,
-		redirectUrl: new URL(req.params[0], process.env.APP_URL).href,
+		redirectUrl: new URL(url, process.env.APP_URL).href,
 		nonce: res.locals.nonce,
 		titleForLoading: "Redirecting to your GitHub Cloud instance"
-=======
-	const url = createUrlWithQueryString(req, req.params[0]);
-
-	return res.render("session.hbs", {
-		title: "Logging you into GitHub",
-		APP_URL: process.env.APP_URL,
-		redirectUrl: new URL(url, process.env.APP_URL).href,
-		nonce: res.locals.nonce
->>>>>>> f1f34af0
 	});
-};
+};