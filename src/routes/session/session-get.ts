--- conflicted
+++ resolved
@@ -2,19 +2,6 @@
 import { createUrlWithQueryString } from "utils/create-url-with-query-string";
 
 export const SessionGet = (req: Request, res: Response) => {
-<<<<<<< HEAD
-	if (!req.params[0]) {
-		res.status(400).send("Missing redirect url for session cloud. Needs to be in format `/session/:redirectUrl`");
-		return;
-	}
-	const url = createUrlWithQueryString(req, req.params[0]);
-
-	res.render("session.hbs", {
-		APP_URL: process.env.APP_URL,
-		redirectUrl: new URL(url, process.env.APP_URL).href,
-		nonce: res.locals.nonce,
-		titleForLoading: titleForPage(req)
-=======
 	const url = createUrlWithQueryString(req, req.params[0] || "");
 	const { title, loadAutoAppCreation } = configForPage(req);
 
@@ -23,21 +10,11 @@
 		nonce: res.locals.nonce,
 		title,
 		loadAutoAppCreation
->>>>>>> 90feadba
 	});
 };
 
 /**
  * This method returns the title for the session loading page,
-<<<<<<< HEAD
- * based upon the query parameters `ghRedirect`
- */
-export const titleForPage = (req: Request) => {
-	let title;
-	const redirect = req.query?.ghRedirect ?? null;
-
-	switch (redirect) {
-=======
  * Query parameter `ghRedirect` determines the text to be displayed on the loading screen
  * Query parameter `autoApp` determines whether to load the auto app creation script `github-redirect.js`
  * or the page refreshing script
@@ -46,7 +23,6 @@
 	let title = "";
 
 	switch (req.query?.ghRedirect) {
->>>>>>> 90feadba
 		case "to":
 			title = "Redirecting to your GitHub Enterprise Server instance";
 			break;
@@ -54,13 +30,6 @@
 			title = "Retrieving data from your GitHub Enterprise Server";
 			break;
 		default:
-<<<<<<< HEAD
-			title = "Loading...";
-			break;
-	}
-
-	return title;
-=======
 			title = "Redirecting to GitHub Cloud";
 			break;
 	}
@@ -69,5 +38,4 @@
 		loadAutoAppCreation: req.query?.autoApp,
 		title
 	};
->>>>>>> 90feadba
 };