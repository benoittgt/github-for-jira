/* eslint-disable @typescript-eslint/no-explicit-any,@typescript-eslint/no-var-requires */
import { getInstallations, JiraConfigurationGet } from "./jira-configuration-get";
import { Installation } from "models/installation";
import { Subscription } from "models/subscription";
import { RepoSyncState } from "models/reposyncstate";
import { GithubAPI } from "config/github-api";
import { GitHubAPI } from "probot";
import singleInstallation from "fixtures/jira-configuration/single-installation.json";
import failedInstallation from "fixtures/jira-configuration/failed-installation.json";
import { getLogger } from "config/logger";
import { when } from "jest-when";
import { booleanFlag, BooleanFlags } from "config/feature-flags";

jest.mock("config/feature-flags");

describe.each([true, false])("Jira Configuration Suite - use GitHub Client is %s", (useNewGithubClient) => {
	let subscription: Subscription;

	beforeEach(async () => {
		subscription = await Subscription.create({
			gitHubInstallationId: 15,
			jiraHost,
			jiraClientKey: "clientKey",
			syncWarning: "some warning",
			totalNumberOfRepos: 1
		});

		await RepoSyncState.create({
			subscriptionId: subscription.id,
			repoId: 1,
			repoName: "test-repo-name",
			repoOwner: "integrations",
			repoFullName: "integrations/test-repo-name",
			repoUrl: "test-repo-url",
			pullStatus: "pending",
			branchStatus: "complete",
			commitStatus: "complete"
		});

		await Installation.create({
			jiraHost,
			clientKey: "abc123",
			secrets: "def234",
			sharedSecret: "ghi345"
		});

		when(booleanFlag).calledWith(
			BooleanFlags.USE_NEW_GITHUB_CLIENT_FOR_DELETE_SUBSCRIPTION,
			expect.anything(),
			expect.anything()
		).mockResolvedValue(useNewGithubClient);
	});

	const mockRequest = (): any => ({
		query: { xdm_e: jiraHost },
		csrfToken: jest.fn().mockReturnValue({}),
		log: {
			info: jest.fn(),
			warn: jest.fn(),
			error: jest.fn()
		}
	});

	const mockResponse = (): any => ({
		locals: {
			jiraHost,
			client: {
				apps: {
					getInstallation: jest.fn().mockReturnValue({ data: {} })
				}
			}
		},
		render: jest.fn().mockReturnValue({}),
		status: jest.fn().mockReturnValue({}),
		send: jest.fn().mockReturnValue({})
	});

	it("should return success message after page is rendered", async () => {
		const response = mockResponse();
		await JiraConfigurationGet(mockRequest(), response, jest.fn());
		const data = response.render.mock.calls[0][1];
		expect(data.hasConnections).toBe(true);
		expect(data.failedConnections.length).toBe(0);
		expect(data.successfulConnections.length).toBe(1);
	});

	describe("getInstallations", () => {
		let sub: Subscription;
		const client = GithubAPI();
		const logger = getLogger("MOCK");

		beforeEach(async () => {
			sub = await Subscription.create({
				gitHubInstallationId: 12345678,
				jiraHost,
				jiraClientKey: "myClientKey",
				totalNumberOfRepos: 0
			});
		});

		it("should return no success or failed connections if no subscriptions given", async () => {
			expect(await getInstallations(client, [], logger)).toEqual({
				fulfilled: [],
				rejected: [],
				total: 0
			});
		});

		it("should return successful connections when installation exists", async () => {
			githubNock
				.get(`/app/installations/${sub.gitHubInstallationId}`)
				.reply(200, singleInstallation);

			expect(await getInstallations(GitHubAPI(), [sub], logger)).toMatchObject({
				fulfilled: [{
					id: sub.gitHubInstallationId,
					syncStatus: null,
					syncWarning: null,
					totalNumberOfRepos: 0,
					numberOfSyncedRepos: 0,
					jiraHost
				}],
				rejected: []
			});
		});

		it("should return a single failed connection if 1 connection fails", async () => {
			githubNock
				.get(`/app/installations/${sub.gitHubInstallationId}`)
				.reply(404, failedInstallation);

			expect(await getInstallations(GitHubAPI(), [sub], logger)).toMatchObject({
				fulfilled: [],
				rejected: [{
					error: {
						status: 404,
						documentation_url: "https://docs.github.com/rest/reference/apps#get-an-installation-for-the-authenticated-app"
					},
					id: sub.gitHubInstallationId,
					deleted: true
				}]
			});
		});

		it("should return one successful connection if installation exists and one failed one if installation doesn't exist", async () => {
			const failedSub: Subscription = await Subscription.create({
				gitHubInstallationId: 123,
				jiraHost,
				jiraClientKey: "myClientKey"
			});

			githubNock
				.get(`/app/installations/${sub.gitHubInstallationId}`)
				.reply(200, singleInstallation);

			githubNock
				.get(`/app/installations/${failedSub.gitHubInstallationId}`)
				.reply(404, failedInstallation);

			expect(await getInstallations(GitHubAPI(), [sub, failedSub], logger)).toMatchObject({
				fulfilled: [{
					id: sub.gitHubInstallationId,
					syncStatus: null,
					syncWarning: null,
					totalNumberOfRepos: 0,
					numberOfSyncedRepos: 0,
					jiraHost
				}],
				rejected: [{
					error: {
						status: 404,
						documentation_url: "https://docs.github.com/rest/reference/apps#get-an-installation-for-the-authenticated-app"
					},
					id: failedSub.gitHubInstallationId,
					deleted: true
				}]
			});
		});

		it("should return a multiple failed connections if no installations exists", async () => {
			const failedSub: Subscription = await Subscription.create({
				gitHubInstallationId: 123,
				jiraHost,
				jiraClientKey: "myClientKey"
			});

			githubNock
				.get(`/app/installations/${sub.gitHubInstallationId}`)
				.reply(404, failedInstallation);

			githubNock
				.get(`/app/installations/${failedSub.gitHubInstallationId}`)
				.reply(404, failedInstallation);

			expect(await getInstallations(GitHubAPI(), [sub, failedSub], logger)).toMatchObject({
				fulfilled: [],
				rejected: [
					{
						error: {
							status: 404,
							documentation_url: "https://docs.github.com/rest/reference/apps#get-an-installation-for-the-authenticated-app"
						},
						id: sub.gitHubInstallationId,
						deleted: true
					},
					{
						error: {
							status: 404,
							documentation_url: "https://docs.github.com/rest/reference/apps#get-an-installation-for-the-authenticated-app"
						},
						id: failedSub.gitHubInstallationId,
						deleted: true
					}
				]
			});
		});

		it("should return successful connection with correct number of repos and sync status", async () => {
<<<<<<< HEAD
			await RepoSyncState.create({
				subscriptionId: sub.id,
				repoId: 1,
				repoName: "github-for-jira",
				repoOwner: "atlassian",
				repoFullName: "atlassian/github-for-jira",
				repoUrl: "github.com/atlassian/github-for-jira",
				pullStatus: "complete",
				commitStatus: "complete",
				branchStatus: "complete",
				buildStatus: "complete",
				deploymentStatus: "complete"
			});

			await RepoSyncState.create({
				subscriptionId: sub.id,
				repoId: 1,
				repoName: "github-for-jira",
				repoOwner: "atlassian",
				repoFullName: "atlassian/github-for-jira",
				repoUrl: "github.com/atlassian/github-for-jira",
				pullStatus: "pending",
				commitStatus: "complete",
				branchStatus: "complete",
				buildStatus: "complete",
				deploymentStatus: "complete"
			});
=======
			await Promise.all([
				RepoSyncState.create({
					subscriptionId: sub.id,
					repoId: 1,
					repoName: "github-for-jira",
					repoOwner: "atlassian",
					repoFullName: "atlassian/github-for-jira",
					repoUrl: "github.com/atlassian/github-for-jira",
					pullStatus: "complete",
					commitStatus: "complete",
					branchStatus: "complete"
				}),
				RepoSyncState.create({
					subscriptionId: sub.id,
					repoId: 1,
					repoName: "github-for-jira",
					repoOwner: "atlassian",
					repoFullName: "atlassian/github-for-jira",
					repoUrl: "github.com/atlassian/github-for-jira",
					pullStatus: "pending",
					commitStatus: "complete",
					branchStatus: "complete"
				}),
				sub.update({ totalNumberOfRepos: 2 })
			]);
>>>>>>> 579cba27

			githubNock
				.get(`/app/installations/${sub.gitHubInstallationId}`)
				.reply(200, singleInstallation);

			expect(await getInstallations(GitHubAPI(), [sub], logger)).toMatchObject({
				fulfilled: [{
					id: sub.gitHubInstallationId,
					syncStatus: null,
					syncWarning: null,
					totalNumberOfRepos: 2,
					numberOfSyncedRepos: 1,
					jiraHost
				}],
				rejected: []
			});
		});
	});
});<|MERGE_RESOLUTION|>--- conflicted
+++ resolved
@@ -216,35 +216,6 @@
 		});
 
 		it("should return successful connection with correct number of repos and sync status", async () => {
-<<<<<<< HEAD
-			await RepoSyncState.create({
-				subscriptionId: sub.id,
-				repoId: 1,
-				repoName: "github-for-jira",
-				repoOwner: "atlassian",
-				repoFullName: "atlassian/github-for-jira",
-				repoUrl: "github.com/atlassian/github-for-jira",
-				pullStatus: "complete",
-				commitStatus: "complete",
-				branchStatus: "complete",
-				buildStatus: "complete",
-				deploymentStatus: "complete"
-			});
-
-			await RepoSyncState.create({
-				subscriptionId: sub.id,
-				repoId: 1,
-				repoName: "github-for-jira",
-				repoOwner: "atlassian",
-				repoFullName: "atlassian/github-for-jira",
-				repoUrl: "github.com/atlassian/github-for-jira",
-				pullStatus: "pending",
-				commitStatus: "complete",
-				branchStatus: "complete",
-				buildStatus: "complete",
-				deploymentStatus: "complete"
-			});
-=======
 			await Promise.all([
 				RepoSyncState.create({
 					subscriptionId: sub.id,
@@ -255,7 +226,9 @@
 					repoUrl: "github.com/atlassian/github-for-jira",
 					pullStatus: "complete",
 					commitStatus: "complete",
-					branchStatus: "complete"
+					branchStatus: "complete",
+					buildStatus: "complete",
+					deploymentStatus: "complete"
 				}),
 				RepoSyncState.create({
 					subscriptionId: sub.id,
@@ -266,11 +239,12 @@
 					repoUrl: "github.com/atlassian/github-for-jira",
 					pullStatus: "pending",
 					commitStatus: "complete",
-					branchStatus: "complete"
+					branchStatus: "complete",
+					buildStatus: "complete",
+					deploymentStatus: "complete"
 				}),
 				sub.update({ totalNumberOfRepos: 2 })
 			]);
->>>>>>> 579cba27
 
 			githubNock
 				.get(`/app/installations/${sub.gitHubInstallationId}`)
