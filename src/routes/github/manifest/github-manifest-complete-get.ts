import { Request, Response } from "express";
import axios from "axios";
import { GitHubServerApp } from "~/src/models/github-server-app";
import { Installation } from "~/src/models/installation";
import { Errors } from "config/errors";

export const GithubManifestCompleteGet = async (req: Request, res: Response) => {
	const uuid = req.params.uuid;
	const jiraHost = res.locals.jiraHost;
	if (!jiraHost) {
		throw new Error("Jira Host not found");
	}
	const gheHost = req.session.temp?.gheHost;
	if (!gheHost) {
		throw new Error("GitHub Enterprise Host not found");
	}
	const installation = await Installation.getForHost(jiraHost);
	if (!installation) {
		throw new Error(`No Installation found for ${jiraHost}`);
	}
	// complete GitHub app manifest flow
	const apiUrl = `${gheHost}/api/v3/app-manifests/${req.query.code}/conversions`;
<<<<<<< HEAD
	const gitHubAppConfig = (await axios.post(apiUrl, {}, { headers: { Accept: "application/vnd.github.v3+json" } })).data;
	await GitHubServerApp.install({
		uuid,
		appId: gitHubAppConfig.id,
		gitHubAppName: gitHubAppConfig.name,
		gitHubBaseUrl: gheHost,
		gitHubClientId: gitHubAppConfig.client_id,
		gitHubClientSecret: gitHubAppConfig.client_secret,
		webhookSecret: gitHubAppConfig.webhook_secret,
		privateKey:  gitHubAppConfig.pem,
		installationId: installation.id
	});
	req.session.temp = undefined;

	res.redirect(`/github/${uuid}/configuration`);
=======
	try {
		const gitHubAppConfig = (await axios.post(apiUrl, {}, { headers: { Accept: "application/vnd.github.v3+json" } })).data;
		await GitHubServerApp.install({
			uuid,
			appId: gitHubAppConfig.id,
			gitHubAppName: gitHubAppConfig.name,
			gitHubBaseUrl: gheHost,
			gitHubClientId: gitHubAppConfig.client_id,
			gitHubClientSecret: gitHubAppConfig.client_secret,
			webhookSecret: gitHubAppConfig.webhook_secret,
			privateKey:  gitHubAppConfig.pem,
			installationId: installation.id
		});
		req.session.temp = undefined;
		// TODO: Update the URL to redirect to the Connect an Org Screen
		res.redirect("/session?ghRedirect=from");
	} catch (error) {
		const errorQueryParam = error.response.status === 422 ? Errors.MISSING_GITHUB_APP_NAME : "";
		req.log.error({ reason: error }, "Error during GitHub App manifest flow");
		/**
		 * The query parameters here are used for call to action `retry`
		 * `retryUrl` is the URL/the action of the button
		 * And the rest of the queryParameters are simply forwarded to the new `retryUrl`
		 */
		res.redirect(`/error/${errorQueryParam}?retryUrl=/session&baseUrl=${gheHost}&ghRedirect=to&autoApp=1`);
	}
>>>>>>> a8cfbdc7
};<|MERGE_RESOLUTION|>--- conflicted
+++ resolved
@@ -20,23 +20,6 @@
 	}
 	// complete GitHub app manifest flow
 	const apiUrl = `${gheHost}/api/v3/app-manifests/${req.query.code}/conversions`;
-<<<<<<< HEAD
-	const gitHubAppConfig = (await axios.post(apiUrl, {}, { headers: { Accept: "application/vnd.github.v3+json" } })).data;
-	await GitHubServerApp.install({
-		uuid,
-		appId: gitHubAppConfig.id,
-		gitHubAppName: gitHubAppConfig.name,
-		gitHubBaseUrl: gheHost,
-		gitHubClientId: gitHubAppConfig.client_id,
-		gitHubClientSecret: gitHubAppConfig.client_secret,
-		webhookSecret: gitHubAppConfig.webhook_secret,
-		privateKey:  gitHubAppConfig.pem,
-		installationId: installation.id
-	});
-	req.session.temp = undefined;
-
-	res.redirect(`/github/${uuid}/configuration`);
-=======
 	try {
 		const gitHubAppConfig = (await axios.post(apiUrl, {}, { headers: { Accept: "application/vnd.github.v3+json" } })).data;
 		await GitHubServerApp.install({
@@ -51,8 +34,7 @@
 			installationId: installation.id
 		});
 		req.session.temp = undefined;
-		// TODO: Update the URL to redirect to the Connect an Org Screen
-		res.redirect("/session?ghRedirect=from");
+		res.redirect(`/github/${uuid}/configuration`);
 	} catch (error) {
 		const errorQueryParam = error.response.status === 422 ? Errors.MISSING_GITHUB_APP_NAME : "";
 		req.log.error({ reason: error }, "Error during GitHub App manifest flow");
@@ -63,5 +45,4 @@
 		 */
 		res.redirect(`/error/${errorQueryParam}?retryUrl=/session&baseUrl=${gheHost}&ghRedirect=to&autoApp=1`);
 	}
->>>>>>> a8cfbdc7
 };