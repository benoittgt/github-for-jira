--- conflicted
+++ resolved
@@ -1,13 +1,6 @@
 import { NextFunction, Request, Response } from "express";
 import { Errors } from "config/errors";
-<<<<<<< HEAD
 import { getJiraClient } from "~/src/jira/client/jira-client";
-
-// TODO: need to update this later with actual data later on
-const servers = [{ id: 1, server: "http://github.internal.atlassian.com", appName: "ghe-app" }, { id: 2, server: "http://github.external.atlassian.com", appName: "ghe-app-2" }];
-const repos = [{ id: 1, name: "sample", org: "Harminder84" }, { id: 2, name: "second-repo", org: "org-1"  }, { id: 3, name: "third-repo", org: "org-2" }];
-const branches = [{ id: "branch-1", name: "branch-1" }, { id: 2, name: "second-branch" }, { id: 3, name: "third-branch" }];
-=======
 import {
 	replaceNonAlphaNumericWithHyphenHelper,
 	replaceSpaceWithHyphenHelper
@@ -17,7 +10,6 @@
 // TODO: need to update this later with actual data later on
 const servers = [{ id: 1, server: "http://github.internal.atlassian.com", appName: "ghe-app" }, { id: 2, server: "http://github.external.atlassian.com", appName: "ghe-app-2" }];
 const branches = [{ id: 1, name: "first-branch" }, { id: 2, name: "second-branch" }, { id: 3, name: "third-branch" }];
->>>>>>> 60225519
 
 
 export const GithubCreateBranchGet = async (req: Request, res: Response, next: NextFunction): Promise<void> => {
@@ -28,15 +20,7 @@
 	} = res.locals;
 
 	enum IssueType { story = 10001, task = 10002, bug = 10003 }
-	const { issue_key: key } = req.query;
 
-	const jiraClient = await getJiraClient(
-		jiraHost,
-		27732799,
-		res.locals.gitHubAppConfig.gitHubAppId
-	);
-	const jiraResponse = await jiraClient.issues.get("PROJECTA-19", { fields: "issuetype" });
-	console.log("🚀 ~ file: github-create-branch-get.ts ~ line 25 ~ GithubCreateBranchGet ~ jiraResponse", jiraResponse.data.fields.issuetype.id);
 	if (!githubToken) {
 		return next(new Error(Errors.MISSING_GITHUB_TOKEN));
 	}
@@ -47,22 +31,21 @@
 	}
 
 	const branchSuffix = summary ? replaceSpaceWithHyphenHelper(replaceNonAlphaNumericWithHyphenHelper(summary as string)) : "";
-
 	const gitHubUserClient = await createUserClient(githubToken, jiraHost, req.log, gitHubAppConfig.gitHubAppId);
 	const response = await gitHubUserClient.getUserRepositories();
+	const jiraClient = await getJiraClient(jiraHost, 27732799, gitHubAppConfig.gitHubAppId);
+	const jiraResponse = await jiraClient.issues.get(key, { fields: "issuetype" });
+	const issueType = IssueType[jiraResponse.data.fields.issuetype.id];
+	console.log("🚀 ~ file: github-create-branch-get.ts ~ line 25 ~ GithubCreateBranchGet ~ jiraResponse", jiraResponse.data.fields.issuetype.id);
 
 	res.render("github-create-branch.hbs", {
 		csrfToken: req.csrfToken(),
 		jiraHost,
 		nonce: res.locals.nonce,
 		issue: {
-<<<<<<< HEAD
-			key,
-			type: IssueType[jiraResponse.data.fields.issuetype.id]
-=======
+			type: issueType,
 			branchName: `${key}-${branchSuffix}`,
 			key
->>>>>>> 60225519
 		},
 		servers,
 		repos: response.viewer.repositories.edges,
