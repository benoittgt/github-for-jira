import { NextFunction, Request, Response } from "express";
import { Errors } from "config/errors";
import {
	replaceSpaceWithHyphenHelper
} from "utils/handlebars/handlebar-helpers";
import { createInstallationClient, createUserClient } from "utils/get-github-client-config";
import { sendAnalytics } from "utils/analytics-client";
import { AnalyticsEventTypes, AnalyticsScreenEventsEnum } from "interfaces/common";
import { booleanFlag, BooleanFlags } from "config/feature-flags";
import { Subscription } from "models/subscription";
import Logger from "bunyan";
import { RepositoryNode } from "~/src/github/client/github-queries";
const MAX_REPOS_RETURNED = 20;

export const GithubCreateBranchGet = async (req: Request, res: Response, next: NextFunction): Promise<void> => {
	const {
		jiraHost,
		githubToken,
		gitHubAppConfig
	} = res.locals;

	if (!githubToken) {
		return next(new Error(Errors.MISSING_GITHUB_TOKEN));
	}

	const { issue_key: key, issue_summary: summary } = req.query;
	if (!key) {
		return next(new Error(Errors.MISSING_ISSUE_KEY));
	}
	const subscriptions = await Subscription.getAllForHost(jiraHost, gitHubAppConfig.gitHubAppId || null);

	// TODO - this should redirect to a you are not configured page instead.
	if (!subscriptions) {
		return next(new Error(Errors.MISSING_CONFIGURAITON));
	}

	const branchSuffix = summary ? replaceSpaceWithHyphenHelper(summary as string) : "";
	const gitHubUserClient = await createUserClient(githubToken, jiraHost, req.log, gitHubAppConfig.gitHubAppId);
	const gitHubUser = (await gitHubUserClient.getUser()).data.login;
<<<<<<< HEAD
	const featureFlagEnabled = await booleanFlag(BooleanFlags.CREATE_BRANCH, false);
	const repos = await getReposBySubscriptions(subscriptions, req.log, jiraHost, gitHubAppConfig.gitHubAppId);
=======
	const repos = await getReposBySubscriptions(subscriptions, req.log, jiraHost);
>>>>>>> cbac2525

	res.render("github-create-branch.hbs", {
		csrfToken: req.csrfToken(),
		jiraHost,
		nonce: res.locals.nonce,
		issue: {
			branchName: `${key}-${branchSuffix}`,
			key
		},
		repos,
		uuid: gitHubAppConfig.uuid,
		repos: response.viewer.repositories.edges,
		gitHubUser,
		featureFlagEnabled
	});

	req.log.debug(`Github Create Branch Page rendered page`);

	sendAnalytics(AnalyticsEventTypes.ScreenEvent, {
		name: AnalyticsScreenEventsEnum.CreateBranchScreenEventName,
		jiraHost
	});
};

const sortByDateString = (a, b) => {
	return new Date(b.node.updated_at).valueOf() - new Date(a.node.updated_at).valueOf();
};

const getReposBySubscriptions = async (subscriptions: Subscription[], logger: Logger, jiraHost: string): Promise<RepositoryNode[]> => {
	const repoTasks = subscriptions.map(async (subscription) => {
		try {
			const gitHubInstallationClient = await createInstallationClient(subscription.gitHubInstallationId, jiraHost, logger, subscription.gitHubAppId);
			const response = await gitHubInstallationClient.getRepositoriesPage(MAX_REPOS_RETURNED, undefined, "UPDATED_AT");
			return response.viewer.repositories.edges;
		} catch (err) {
			logger.error("Create branch - Failed to fetch repos for installation");
			throw err;
		}
	});

	const repos = (await Promise.all(repoTasks))
		.flat()
		.sort(sortByDateString);

	return repos.slice(0, MAX_REPOS_RETURNED);
};
>>>>>>> main<|MERGE_RESOLUTION|>--- conflicted
+++ resolved
@@ -6,7 +6,6 @@
 import { createInstallationClient, createUserClient } from "utils/get-github-client-config";
 import { sendAnalytics } from "utils/analytics-client";
 import { AnalyticsEventTypes, AnalyticsScreenEventsEnum } from "interfaces/common";
-import { booleanFlag, BooleanFlags } from "config/feature-flags";
 import { Subscription } from "models/subscription";
 import Logger from "bunyan";
 import { RepositoryNode } from "~/src/github/client/github-queries";
@@ -37,12 +36,7 @@
 	const branchSuffix = summary ? replaceSpaceWithHyphenHelper(summary as string) : "";
 	const gitHubUserClient = await createUserClient(githubToken, jiraHost, req.log, gitHubAppConfig.gitHubAppId);
 	const gitHubUser = (await gitHubUserClient.getUser()).data.login;
-<<<<<<< HEAD
-	const featureFlagEnabled = await booleanFlag(BooleanFlags.CREATE_BRANCH, false);
-	const repos = await getReposBySubscriptions(subscriptions, req.log, jiraHost, gitHubAppConfig.gitHubAppId);
-=======
 	const repos = await getReposBySubscriptions(subscriptions, req.log, jiraHost);
->>>>>>> cbac2525
 
 	res.render("github-create-branch.hbs", {
 		csrfToken: req.csrfToken(),
@@ -54,9 +48,7 @@
 		},
 		repos,
 		uuid: gitHubAppConfig.uuid,
-		repos: response.viewer.repositories.edges,
-		gitHubUser,
-		featureFlagEnabled
+		gitHubUser
 	});
 
 	req.log.debug(`Github Create Branch Page rendered page`);
@@ -88,5 +80,4 @@
 		.sort(sortByDateString);
 
 	return repos.slice(0, MAX_REPOS_RETURNED);
-};
->>>>>>> main+};