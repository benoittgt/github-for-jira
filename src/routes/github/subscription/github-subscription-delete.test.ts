/* eslint-disable @typescript-eslint/no-explicit-any */
import { Installation } from "models/installation";
import { Subscription } from "models/subscription";
import { GithubSubscriptionDelete } from "./github-subscription-delete";
import { when } from "jest-when";
import { booleanFlag, BooleanFlags } from "config/feature-flags";

jest.mock("config/feature-flags");

const createGitHubNockGet = (url, status, response) => {
	githubNock
		.get(url)
		.reply(status, response);
};

describe("POST /github/subscription - octokit", () => {

	const gitHubInstallationId = 15;

	beforeEach(async () => {
		await Subscription.create({
			gitHubInstallationId,
			jiraHost
		});

		await Installation.create({
			jiraHost,
			clientKey: "client-key",
			sharedSecret: "shared-secret"
		});

		when(booleanFlag).calledWith(
			BooleanFlags.USE_NEW_GITHUB_CLIENT_FOR_DELETE_SUBSCRIPTION,
			expect.anything(),
			expect.anything()
		).mockResolvedValue(false);

	});

	test("Delete GitHub Subscription", async () => {

		const req = {
			log: { child:() => ({ error: jest.fn(), info: jest.fn() }) },
			body: {
				installationId: gitHubInstallationId,
				jiraHost
			}
		};

		const login = "test-user";
		const role = "admin";

		const getMembershipForAuthenticatedUser = jest.fn().mockResolvedValue({ data: { role, user: { login } } });
		const getInstallation = jest.fn().mockResolvedValue({
			data: {
				id: gitHubInstallationId,
				target_type: "User",
				account: { login }
			}
		});
		const res = {
			sendStatus: jest.fn(),
			status: jest.fn(),
			locals: {
				jiraHost,
				githubToken: "abc-token",
				client: {
					apps: { getInstallation }
				},
				github: {
					orgs: { getMembershipForAuthenticatedUser }
				}
			}
		};

		await GithubSubscriptionDelete(req as any, res as any);
		expect(res.sendStatus).toHaveBeenCalledWith(202);
		expect(await Subscription.count()).toEqual(0);
	});
});

describe("delete-github-subscription", () => {
	const gitHubInstallationId = 15;
	let req, res;

	beforeEach(async () => {
		await Subscription.create({
			gitHubInstallationId,
			jiraHost
		});

		await Installation.create({
			jiraHost,
			clientKey: "client-key",
			sharedSecret: "shared-secret"
		});

		when(booleanFlag).calledWith(
			BooleanFlags.USE_NEW_GITHUB_CLIENT_FOR_DELETE_SUBSCRIPTION,
			expect.anything(),
			expect.anything()
		).mockResolvedValue(true);

		req = {
			log: { child:() => ({ error: jest.fn(), info: jest.fn() }) },
			body: {
				installationId: gitHubInstallationId,
				jiraHost
			}
		};

		res = {
			sendStatus: jest.fn(),
			status: jest.fn(),
			json: jest.fn(),
			locals: {
				jiraHost,
				githubToken: "abc-token"
			}
		};

	});

	it("Should delete GitHub Subscription as an Org admin - installation type Org", async () => {
<<<<<<< HEAD

		githubUserTokenNock(gitHubInstallationId);
=======
		
>>>>>>> bcdeaa40
		createGitHubNockGet("/app/installations/15", 200, {
			account: { login: "test-org" }, target_type: "Org"
		});
		createGitHubNockGet("/user/memberships/orgs/test-org", 200, {
			role: "admin", user: { login: "test-org" }
		});

		await GithubSubscriptionDelete(req as any, res as any);
		expect(res.sendStatus).toHaveBeenCalledWith(202);
		expect(await Subscription.count()).toEqual(0);
	});

	it("Should delete GitHub Subscription as an User - installation type User", async () => {
<<<<<<< HEAD

		githubUserTokenNock(gitHubInstallationId);
=======
		
>>>>>>> bcdeaa40
		createGitHubNockGet("/app/installations/15", 200, {
			account: { login: "test-user" }, target_type: "User"
		});
		createGitHubNockGet("/user/memberships/orgs/test-user", 200, {
			role: "batman", user: { login: "test-user" }
		});

		await GithubSubscriptionDelete(req as any, res as any);
		expect(res.sendStatus).toHaveBeenCalledWith(202);
		expect(await Subscription.count()).toEqual(0);
	});

	it("Shoud 401 when trying to delete GitHub Subscription without delete rights - installation type Org", async () => {
<<<<<<< HEAD

		githubUserTokenNock(gitHubInstallationId);
=======
		
>>>>>>> bcdeaa40
		createGitHubNockGet("/app/installations/15", 200, {
			account: { login: "test-org" }, target_type: "Org"
		});
		createGitHubNockGet("/user/memberships/orgs/test-org", 200, {
			role: "notadmin", user: { login: "test-org" }
		});

		await GithubSubscriptionDelete(req as any, res as any);
		expect(res.status).toHaveBeenCalledWith(401);
		expect(await Subscription.count()).toEqual(1);
	});

	it("Shoud 401 when trying to delete GitHub Subscription without delete rights - installation type User", async () => {
<<<<<<< HEAD

		githubUserTokenNock(gitHubInstallationId);
=======
		
>>>>>>> bcdeaa40
		createGitHubNockGet("/app/installations/15", 200, {
			account: { login: "something-something-test-user" }, target_type: "user"
		});
		createGitHubNockGet("/user/memberships/orgs/something-something-test-user", 200, {
			role: "batman", user: { login: "test-user" }
		});

		await GithubSubscriptionDelete(req as any, res as any);
		expect(res.status).toHaveBeenCalledWith(401);
		expect(await Subscription.count()).toEqual(1);
	});

	it("Should 401 when missing githubToken", async () => {

		res = {
			sendStatus: jest.fn(),
			locals: {}
		};

		await GithubSubscriptionDelete(req as any, res as any);
		expect(res.sendStatus).toHaveBeenCalledWith(401);
	});

	it.each([["installationId"], ["jiraHost"]])("Should 400 when missing body.%s", async (property) => {
		delete req.body[property];
		delete res.locals[property];

		res.status.mockReturnValue(res);

		await GithubSubscriptionDelete(req as any, res as any);
		expect(res.status).toHaveBeenCalledWith(400);
		expect(res.json.mock.calls[0]).toMatchSnapshot([
			{
				err: expect.any(String)
			}
		]);
	});
});<|MERGE_RESOLUTION|>--- conflicted
+++ resolved
@@ -122,12 +122,7 @@
 	});
 
 	it("Should delete GitHub Subscription as an Org admin - installation type Org", async () => {
-<<<<<<< HEAD
-
-		githubUserTokenNock(gitHubInstallationId);
-=======
-		
->>>>>>> bcdeaa40
+		
 		createGitHubNockGet("/app/installations/15", 200, {
 			account: { login: "test-org" }, target_type: "Org"
 		});
@@ -141,12 +136,7 @@
 	});
 
 	it("Should delete GitHub Subscription as an User - installation type User", async () => {
-<<<<<<< HEAD
-
-		githubUserTokenNock(gitHubInstallationId);
-=======
-		
->>>>>>> bcdeaa40
+		
 		createGitHubNockGet("/app/installations/15", 200, {
 			account: { login: "test-user" }, target_type: "User"
 		});
@@ -160,12 +150,7 @@
 	});
 
 	it("Shoud 401 when trying to delete GitHub Subscription without delete rights - installation type Org", async () => {
-<<<<<<< HEAD
-
-		githubUserTokenNock(gitHubInstallationId);
-=======
-		
->>>>>>> bcdeaa40
+		
 		createGitHubNockGet("/app/installations/15", 200, {
 			account: { login: "test-org" }, target_type: "Org"
 		});
@@ -179,12 +164,7 @@
 	});
 
 	it("Shoud 401 when trying to delete GitHub Subscription without delete rights - installation type User", async () => {
-<<<<<<< HEAD
-
-		githubUserTokenNock(gitHubInstallationId);
-=======
-		
->>>>>>> bcdeaa40
+		
 		createGitHubNockGet("/app/installations/15", 200, {
 			account: { login: "something-something-test-user" }, target_type: "user"
 		});
