import { NextFunction, Request, Response, Router } from "express";
import { body, param } from "express-validator";
import rateLimit from "express-rate-limit";
import RedisStore from "rate-limit-redis";
import IORedis from "ioredis";
import { Subscription } from "models/subscription";
import { returnOnValidationError, serializeSubscription } from "./api-utils";
import { getRedisInfo } from "config/redis-info";
import { findOrStartSync } from "~/src/sync/sync-utils";
import { ApiJiraRouter } from "./jira/api-jira-router";
import { LogMiddleware } from "middleware/frontend-log-middleware";
import { ApiInstallationRouter } from "./installation/api-installation-router";
import { json, urlencoded } from "body-parser";
import { ApiInstallationDelete } from "./installation/api-installation-delete";
import { ApiHashPost } from "./api-hash-post";
import { EncryptionClient, EncryptionSecretKeyEnum } from "utils/encryption-client";
import { ApiPingPost } from "routes/api/api-ping-post";
import { CryptorMigrationRouter } from "./cryptor-migrations/migration-router";
import { TaskType } from "~/src/sync/sync.types";
import { GitHubServerApp } from "~/src/models/github-server-app";
<<<<<<< HEAD
import { UUID_REGEX } from "routes/github/github-router";
=======
import { UUID_REGEX } from "~/src/util/regex";
>>>>>>> bb0472a0


export const ApiRouter = Router();

// TODO: remove this duplication because of the horrible way to do logs through requests
ApiRouter.use(urlencoded({ extended: false }));
ApiRouter.use(json());
ApiRouter.use(LogMiddleware);

// Verify SLAuth headers to make sure that no open access was allowed for these endpoints
// And also log how the request was authenticated

ApiRouter.use(
	async (req: Request, res: Response, next: NextFunction): Promise<void> => {
		const mechanism = req.get("X-Slauth-Mechanism");
		const issuer = req.get("X-Slauth-Issuer");
		const principal = req.get("X-Slauth-Principal");

		req.log = req.log.child({ slauth: {
			mechanism,
			issuer,
			principal,
			userGroup: req.get("X-Slauth-User-Groups"),
			aaid: req.get("X-Slauth-User-Aaid"),
			username: req.get("X-Slauth-User-Username")
		} });

		if (!mechanism || mechanism === "open") {
			req.log.warn("Attempt to access Admin API without authentication");
			res.status(401).json({ error: "Open access not allowed" });
			return;
		}

		req.log.info("API Request successfully authenticated");

		next();
	}
);

ApiRouter.use(rateLimit({
	store: new RedisStore({
		client: new IORedis(getRedisInfo("express-rate-limit"))
	}),
	windowMs: 60 * 1000, // 1 minutes
	max: 60 // limit each IP to 60 requests per windowMs
}));

ApiRouter.get("/", (_: Request, res: Response): void => {
	res.send({});
});

// RESYNC ALL INSTANCES
ApiRouter.post(
	`/:uuid(${UUID_REGEX})?/resync`,
	body("commitsFromDate").optional().isISO8601(),
	body("targetTasks").optional().isArray(),
	returnOnValidationError,
	async (req: Request, res: Response): Promise<void> => {
		// Partial by default, can be made full
		const syncType = req.body.syncType || "partial";
		// Defaults to anything not completed
		const statusTypes = req.body.statusTypes as string[];
		// Defaults to any installation
		const installationIds = req.body.installationIds as number[];
		// Can be limited to a certain amount if needed to not overload system
		const limit = Number(req.body.limit) || undefined;
		// Needed for 'pagination'
		const offset = Number(req.body.offset) || 0;
		// only resync installations whose "updatedAt" date is older than x seconds
		const inactiveForSeconds = Number(req.body.inactiveForSeconds) || undefined;
		// A date to start fetching commit history(main and branch) from.
		const commitsFromDate = req.body.commitsFromDate ? new Date(req.body.commitsFromDate) : undefined;
		// restrict sync to a subset of tasks
		const targetTasks = req.body.targetTasks as TaskType[];

		if (!statusTypes && !installationIds && !limit && !inactiveForSeconds){
			res.status(400).send("please provide at least one of the filter parameters!");
			return;
		}

		if (commitsFromDate && commitsFromDate.valueOf() > Date.now()){
			res.status(400).send("Invalid date value, cannot select a future date!");
			return;
		}
		const { uuid } = req.params;
		let gitHubServerApp;
		if (uuid) {
			gitHubServerApp = await GitHubServerApp.findForUuid(uuid);
			if (!gitHubServerApp) {
				res.status(400).json("No GitHub app found for provided uuid");
				return;
			}
		}
		const subscriptions = await Subscription.getAllFiltered(installationIds, statusTypes, offset, limit, inactiveForSeconds, gitHubServerApp?.id);

		await Promise.all(subscriptions.map((subscription) =>
			findOrStartSync(subscription, req.log, syncType, commitsFromDate, targetTasks)
		));

		res.json(subscriptions.map(serializeSubscription));
	}
);

// Hash incoming values with GLOBAL_HASH_SECRET.
ApiRouter.post("/hash", ApiHashPost);

ApiRouter.post("/ping", ApiPingPost);

// TODO: remove once move to DELETE /:installationId/:jiraHost
ApiRouter.delete(
	"/deleteInstallation/:installationId/:jiraHost",
	param("installationId").isInt(),
	param("jiraHost").isString(),
	returnOnValidationError,
	ApiInstallationDelete
);

// TODO: remove the debug endpoint
/*
How to invoke:

% atlas slauth curl -a github-for-jira -g micros-sv--github-for-jira-dl-admins -- \
-X GET \
-v https://github-for-jira.ap-southeast-2.dev.atl-paas.net/api/cryptor

`micros_github-for-jira` env=ddev "encrypted" , and then
`micros_github-for-jira` env=ddev "<ID value from previous request>"

 */
ApiRouter.use("/cryptor", async (_req: Request, resp: Response) => {
	try {
		let data = "";
		for (let i = 0; i < 10; i++) {
			data = data + "-" + Math.floor((Math.random() * 10));
		}

		const encrypted = await EncryptionClient.encrypt(EncryptionSecretKeyEnum.GITHUB_SERVER_APP, data);

		await EncryptionClient.decrypt(encrypted);
		resp.status(200).send("ok");
	} catch (_) {
		resp.status(500).send("fail");
	}
});
ApiRouter.use("/migration", CryptorMigrationRouter);

ApiRouter.use("/jira", ApiJiraRouter);
ApiRouter.use("/:installationId", param("installationId").isInt(), returnOnValidationError, ApiInstallationRouter);<|MERGE_RESOLUTION|>--- conflicted
+++ resolved
@@ -18,11 +18,7 @@
 import { CryptorMigrationRouter } from "./cryptor-migrations/migration-router";
 import { TaskType } from "~/src/sync/sync.types";
 import { GitHubServerApp } from "~/src/models/github-server-app";
-<<<<<<< HEAD
-import { UUID_REGEX } from "routes/github/github-router";
-=======
 import { UUID_REGEX } from "~/src/util/regex";
->>>>>>> bb0472a0
 
 
 export const ApiRouter = Router();
