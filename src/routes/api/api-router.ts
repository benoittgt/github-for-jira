import { NextFunction, Request, Response, Router } from "express";
import { param } from "express-validator";
import rateLimit from "express-rate-limit";
import RedisStore from "rate-limit-redis";
import IORedis from "ioredis";
import { Subscription } from "models/subscription";
import { returnOnValidationError, serializeSubscription } from "./api-utils";
import { getRedisInfo } from "config/redis-info";
import { findOrStartSync } from "~/src/sync/sync-utils";
import { ApiJiraRouter } from "./jira/api-jira-router";
import { LogMiddleware } from "middleware/frontend-log-middleware";
import { ApiInstallationRouter } from "./installation/api-installation-router";
import { json, urlencoded } from "body-parser";
import { ApiInstallationDelete } from "./installation/api-installation-delete";
import { ApiHashPost } from "./api-hash-post";
import { EncryptionClient, EncryptionSecretKeyEnum } from "utils/encryption-client";
import { ApiPingPost } from "routes/api/api-ping-post";
import { CryptorMigrationRouter } from "./cryptor-migrations/migration-router";
import { TaskType } from "~/src/sync/installation";

export const ApiRouter = Router();

// TODO: remove this duplication because of the horrible way to do logs through requests
ApiRouter.use(urlencoded({ extended: false }));
ApiRouter.use(json());
ApiRouter.use(LogMiddleware);

// Verify SLAuth headers to make sure that no open access was allowed for these endpoints
// And also log how the request was authenticated

ApiRouter.use(
	async (req: Request, res: Response, next: NextFunction): Promise<void> => {
		const mechanism = req.get("X-Slauth-Mechanism");
		const issuer = req.get("X-Slauth-Issuer");
		const principal = req.get("X-Slauth-Principal");

		req.log = req.log.child({ slauth: {
			mechanism,
			issuer,
			principal,
			userGroup: req.get("X-Slauth-User-Groups"),
			aaid: req.get("X-Slauth-User-Aaid"),
			username: req.get("X-Slauth-User-Username")
		} });

		if (!mechanism || mechanism === "open") {
			req.log.warn("Attempt to access Admin API without authentication");
			res.status(401).json({ error: "Open access not allowed" });
			return;
		}

		req.log.info("API Request successfully authenticated");

		next();
	}
);

ApiRouter.use(rateLimit({
	store: new RedisStore({
		client: new IORedis(getRedisInfo("express-rate-limit"))
	}),
	windowMs: 60 * 1000, // 1 minutes
	max: 60 // limit each IP to 60 requests per windowMs
}));

ApiRouter.get("/", (_: Request, res: Response): void => {
	res.send({});
});

// RESYNC ALL INSTANCES
ApiRouter.post(
	"/resync",
	async (req: Request, res: Response): Promise<void> => {
		// Partial by default, can be made full
		const syncType = req.body.syncType || "partial";
		// Defaults to anything not completed
		const statusTypes = req.body.statusTypes as string[];
		// Defaults to any installation
		const installationIds = req.body.installationIds as number[];
		// Can be limited to a certain amount if needed to not overload system
		const limit = Number(req.body.limit) || undefined;
		// Needed for 'pagination'
		const offset = Number(req.body.offset) || 0;
		// only resync installations whose "updatedAt" date is older than x seconds
		const inactiveForSeconds = Number(req.body.inactiveForSeconds) || undefined;
<<<<<<< HEAD
		// restrict sync to a subset of tasks
		const targetTasks = req.body.targetTasks as TaskType[] || undefined;
		// How far back to fetch commit history in milliseconds
=======
		// How far back to fetch commit history(main and branch) in milliseconds.
>>>>>>> 069fb8fe
		const commitHistoryDepth = Number(req.body.commitHistoryDepth) || undefined;

		if (!statusTypes && !installationIds && !limit && !inactiveForSeconds){
			res.status(400).send("please provide at least one of the filter parameters!");
			return;
		}

		if (commitHistoryDepth !== undefined && (commitHistoryDepth <= 0 || isNaN(commitHistoryDepth))){
			res.status(400).send("Invalid commitHistoryDepth value, please enter a natural number.");
			return;
		}

		const subscriptions = await Subscription.getAllFiltered(installationIds, statusTypes, offset, limit, inactiveForSeconds);

		await Promise.all(subscriptions.map((subscription) =>
			findOrStartSync(subscription, req.log, syncType, commitHistoryDepth, targetTasks)
		));

		res.json(subscriptions.map(serializeSubscription));
	}
);

// Hash incoming values with GLOBAL_HASH_SECRET.
ApiRouter.post("/hash", ApiHashPost);

ApiRouter.post("/ping", ApiPingPost);

// TODO: remove once move to DELETE /:installationId/:jiraHost
ApiRouter.delete(
	"/deleteInstallation/:installationId/:jiraHost",
	param("installationId").isInt(),
	param("jiraHost").isString(),
	returnOnValidationError,
	ApiInstallationDelete
);

// TODO: remove the debug endpoint
/*
How to invoke:

% atlas slauth curl -a github-for-jira -g micros-sv--github-for-jira-dl-admins -- \
-X GET \
-v https://github-for-jira.ap-southeast-2.dev.atl-paas.net/api/cryptor

`micros_github-for-jira` env=ddev "encrypted" , and then
`micros_github-for-jira` env=ddev "<ID value from previous request>"

 */
ApiRouter.use("/cryptor", async (_req: Request, resp: Response) => {
	try {
		let data = "";
		for (let i = 0; i < 10; i++) {
			data = data + "-" + Math.floor((Math.random() * 10));
		}

		const encrypted = await EncryptionClient.encrypt(EncryptionSecretKeyEnum.GITHUB_SERVER_APP, data);

		await EncryptionClient.decrypt(encrypted);
		resp.status(200).send("ok");
	} catch (_) {
		resp.status(500).send("fail");
	}
});
ApiRouter.use("/migration", CryptorMigrationRouter);

ApiRouter.use("/jira", ApiJiraRouter);
ApiRouter.use("/:installationId", param("installationId").isInt(), returnOnValidationError, ApiInstallationRouter);<|MERGE_RESOLUTION|>--- conflicted
+++ resolved
@@ -83,13 +83,9 @@
 		const offset = Number(req.body.offset) || 0;
 		// only resync installations whose "updatedAt" date is older than x seconds
 		const inactiveForSeconds = Number(req.body.inactiveForSeconds) || undefined;
-<<<<<<< HEAD
 		// restrict sync to a subset of tasks
 		const targetTasks = req.body.targetTasks as TaskType[] || undefined;
-		// How far back to fetch commit history in milliseconds
-=======
 		// How far back to fetch commit history(main and branch) in milliseconds.
->>>>>>> 069fb8fe
 		const commitHistoryDepth = Number(req.body.commitHistoryDepth) || undefined;
 
 		if (!statusTypes && !installationIds && !limit && !inactiveForSeconds){
